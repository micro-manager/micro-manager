--- conflicted
+++ resolved
@@ -32,20 +32,9 @@
 
 import mmcorej.StrVector;
 import net.miginfocom.swing.MigLayout;
-<<<<<<< HEAD
-
-import org.micromanager.api.ScriptInterface;
-import org.micromanager.asidispim.Data.Devices;
-import org.micromanager.asidispim.Data.MyStrings;
-import org.micromanager.asidispim.Data.Prefs;
-import org.micromanager.asidispim.Data.Properties;
-import org.micromanager.asidispim.Utils.AutofocusUtils;
-import org.micromanager.asidispim.Utils.ListeningJPanel;
-import org.micromanager.asidispim.Utils.MyNumberUtils;
-import org.micromanager.asidispim.Utils.PanelUtils;
+
+import org.micromanager.Studio;
 import org.micromanager.asidispim.api.ASIdiSPIMException;
-=======
-import org.micromanager.Studio;
 
 import org.micromanager.asidispim.data.Devices;
 import org.micromanager.asidispim.data.MyStrings;
@@ -54,8 +43,9 @@
 import org.micromanager.asidispim.utils.AutofocusUtils;
 import org.micromanager.asidispim.utils.ListeningJPanel;
 import org.micromanager.asidispim.utils.PanelUtils;
->>>>>>> 978b2fba
+
 import org.micromanager.asidispim.fit.Fitter;
+import org.micromanager.asidispim.utils.MyNumberUtils;
 
 /**
  *
@@ -63,10 +53,8 @@
  */
 @SuppressWarnings("serial")
 public class AutofocusPanel extends ListeningJPanel{
-<<<<<<< HEAD
-=======
+
    final private Studio gui_;
->>>>>>> 978b2fba
    final private Properties props_;
    final private Prefs prefs_;
    final private Devices devices_;
@@ -89,6 +77,7 @@
               "",
               "[center]8[center]",
               "[]16[]16[]"));
+      gui_ = gui;
       prefs_ = prefs;
       props_ = props;
       devices_ = devices;
@@ -100,17 +89,14 @@
             "",
             "[right]16[left]",
             "[]8[]"));
-<<<<<<< HEAD
-      optionsPanel_.setBorder(PanelUtils.makeTitledBorder("General Options"));
-      
+     
       // show images checkbox
       final JCheckBox showImagesCheckBox = pu.makeCheckBox("Show images",
               Properties.Keys.PLUGIN_AUTOFOCUS_SHOWIMAGES, panelName_, false);
       optionsPanel_.add(showImagesCheckBox);
-=======
+
       optionsPanel_.setBorder(PanelUtils.makeTitledBorder("Autofocus Options", 
               optionsPanel_));
->>>>>>> 978b2fba
       
       // show plot checkbox
       final JCheckBox showPlotCheckBox = pu.makeCheckBox("Show plot",
@@ -151,12 +137,10 @@
       scoringAlgorithmCB.addActionListener(new ActionListener() {
          @Override
          public void actionPerformed(ActionEvent e) {
-<<<<<<< HEAD
+
             prefs_.putInt(panelName_, Properties.Keys.AUTOFOCUS_SCORING_ALGORITHM,
                   Fitter.getPrefCodeFromString(scoringAlgorithmCB.getSelectedItem().toString()));
-=======
             gui_.getAutofocusManager().showOptionsDialog();
->>>>>>> 978b2fba
          }
       });
       optionsPanel_.add(scoringAlgorithmCB, "wrap");
@@ -191,11 +175,7 @@
             "[right]8[center]8[left]",
             "[]8[]"));
       acqOptionsPanel_.setBorder(PanelUtils.makeTitledBorder(
-<<<<<<< HEAD
-              "Options During Acquisition"));
-=======
               "Autofocus Options during Acquisition", acqOptionsPanel_));
->>>>>>> 978b2fba
       
       // whether or not to run autofocus at the start of the acquisition
       final JCheckBox beforeStartCheckBox = pu.makeCheckBox("Autofocus before starting acquisition",
@@ -234,7 +214,7 @@
             "[right]8[center]8[left]",
             "[]8[]"));
       setupOptionsPanel_.setBorder(PanelUtils.makeTitledBorder(
-              "Options During Setup"));
+              "Options During Setup", setupOptionsPanel_));
 
       autoUpdateOffset_ = pu.makeCheckBox("Automatically update offset if focus found",
             Properties.Keys.PLUGIN_AUTOFOCUS_AUTOUPDATE_OFFSET, panelName_, false);
