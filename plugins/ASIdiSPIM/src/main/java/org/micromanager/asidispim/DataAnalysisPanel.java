--- conflicted
+++ resolved
@@ -1,539 +1,465 @@
-
-package org.micromanager.asidispim;
-
-import ij.IJ;
-import ij.ImagePlus;
-import ij.ImageStack;
-import ij.WindowManager;
-import ij.process.ImageProcessor;
-
-import java.awt.Cursor;
-import java.awt.Insets;
-import java.awt.event.ActionEvent;
-import java.awt.event.ActionListener;
-import java.beans.PropertyChangeEvent;
-import java.beans.PropertyChangeListener;
-import java.io.File;
-import java.util.concurrent.ExecutionException;
-
-import javax.swing.JButton;
-import javax.swing.JComboBox;
-import javax.swing.JLabel;
-import javax.swing.JPanel;
-import javax.swing.JProgressBar;
-import javax.swing.JTextField;
-import javax.swing.SwingWorker;
-
-import net.miginfocom.swing.MigLayout;
-
-import org.micromanager.Studio;
-import org.micromanager.asidispim.data.MyStrings;
-import org.micromanager.asidispim.data.Prefs;
-import org.micromanager.asidispim.data.Properties;
-import org.micromanager.asidispim.utils.ImageUtils;
-import org.micromanager.asidispim.utils.ListeningJPanel;
-import org.micromanager.asidispim.utils.MyDialogUtils;
-import org.micromanager.asidispim.utils.PanelUtils;
-import org.micromanager.data.Coords;
-import org.micromanager.data.Datastore;
-import org.micromanager.display.DisplayWindow;
-import org.micromanager.internal.utils.FileDialogs;
-
-
-/**
- * Panel in ASIdiSPIM plugin specifically for data analysis/processing
- * For now, we provide a way to export Micro-Manager datasets into 
- * a mipav compatible format 
- * mipav likes data in a folder as follows:
- * folder - SPIMA - name_SPIMA-0.tif, name_SPIMA-x.tif, name_SPIMA-n.tif
- *        - SPIMB - name_SPIMB-0.tif, name_SPIMB-x.tif, name_SPIMB-n.tif
- * @author Nico
- */
-@SuppressWarnings("serial")
-public class DataAnalysisPanel extends ListeningJPanel {
-   private final Prefs prefs_;
-   private final JPanel exportPanel_;
-   private final JTextField saveDestinationField_;
-   private final JTextField baseNameField_;
-   
-   public static final String[] TRANSFORMOPTIONS = 
-      {"None", "Rotate Right 90\u00B0", "Rotate Left 90\u00B0", "Rotate outward"};
-   public static final String[] EXPORTFORMATS = 
-      {"mipav GenerateFusion", "Multiview Reconstruction (deprecated)"};
-   public static FileDialogs.FileType EXPORT_DATA_SET 
-           = new FileDialogs.FileType("EXPORT_DATA_SET",
-                 "Export to Location",
-                 System.getProperty("user.home") + "/Untitled",
-                 false, (String[]) null);
-   
-   /**
-    * 
-    * @param gui
-    * @param prefs - Plugin-wide preferences
-    */
-   public DataAnalysisPanel(ScriptInterface gui, Prefs prefs) {    
-      super(MyStrings.PanelNames.DATAANALYSIS.toString(),
-              new MigLayout(
-              "",
-              "[right]",
-              "[]16[]"));
-      prefs_ = prefs;
-            
-      int textFieldWidth = 35;
-
-      // start export sub-panel
-      exportPanel_ = new JPanel(new MigLayout(
-              "",
-              "[right]4[center]4[left]",
-              "[]8[]"));
-<<<<<<< HEAD
-
-      exportPanel_.setBorder(PanelUtils.makeTitledBorder("Export diSPIM data", 
-              exportPanel_));
-
-=======
-      
-      exportPanel_.setBorder(PanelUtils.makeTitledBorder("Export diSPIM data"));
-     
-      
->>>>>>> a34c1a79
-      exportPanel_.add(new JLabel("Export directory:"), "");
-      
-      saveDestinationField_ = new JTextField();
-      saveDestinationField_.setText(prefs_.getString(panelName_,
-              Properties.Keys.PLUGIN_EXPORT_DATA_DIR, ""));
-      saveDestinationField_.setColumns(textFieldWidth);
-      saveDestinationField_.addActionListener(new ActionListener() {
-         @Override
-         public void actionPerformed(final ActionEvent e) {
-             prefs_.putString(panelName_, Properties.Keys.PLUGIN_EXPORT_DATA_DIR,
-                    saveDestinationField_.getText());
-         }
-      });
-      exportPanel_.add(saveDestinationField_);
-      
-      JButton browseToSaveDestinationButton = new JButton();
-      browseToSaveDestinationButton.addActionListener(new ActionListener() {
-         @Override
-         public void actionPerformed(final ActionEvent e) {
-            setSaveDestinationDirectory(saveDestinationField_);
-            prefs_.putString(panelName_, Properties.Keys.PLUGIN_EXPORT_DATA_DIR,
-                    saveDestinationField_.getText());
-         }
-      });
-      
-      browseToSaveDestinationButton.setMargin(new Insets(2, 5, 2, 5));
-      browseToSaveDestinationButton.setText("...");
-      exportPanel_.add(browseToSaveDestinationButton, "wrap");
-      
-      exportPanel_.add(new JLabel("Base Name:"), "");
-      baseNameField_ = new JTextField();
-      proposeBaseFieldText();
-      baseNameField_.setColumns(textFieldWidth);
-      exportPanel_.add(baseNameField_, "wrap");
-      
-      
-      // row with transform options
-      JLabel transformLabel = new JLabel("Transform:");
-      exportPanel_.add(transformLabel);
-      final JComboBox transformSelect = new JComboBox();
-      for (String item : TRANSFORMOPTIONS) {
-         transformSelect.addItem(item);
-      }
-      String transformOption = prefs_.getString(
-              panelName_, Properties.Keys.PLUGIN_EXPORT_TRANSFORM_OPTION, 
-              TRANSFORMOPTIONS[1]);
-      transformSelect.setSelectedItem(transformOption);
-      transformSelect.addActionListener(new ActionListener() {
-         @Override
-         public void actionPerformed(ActionEvent e) {
-            prefs_.putString(panelName_, 
-                    Properties.Keys.PLUGIN_EXPORT_TRANSFORM_OPTION, 
-                    (String)transformSelect.getSelectedItem());
-         }
-      });
-      exportPanel_.add(transformSelect, "left, wrap");
-      
-      // row with output options
-      JLabel exportFormatLabel = new JLabel("Export for:");
-      exportPanel_.add(exportFormatLabel);
-      final JComboBox exportFormatSelect = new JComboBox();
-      for (String item : EXPORTFORMATS) {
-         exportFormatSelect.addItem(item);
-      }
-      String exportFormatOption = prefs_.getString(
-              panelName_, Properties.Keys.PLUGIN_EXPORT_FORMAT, 
-              EXPORTFORMATS[1]);
-      exportFormatSelect.setSelectedItem(exportFormatOption);
-      exportFormatSelect.addActionListener(new ActionListener() {
-         @Override
-         public void actionPerformed(ActionEvent e) {
-            prefs_.putString(panelName_, 
-                    Properties.Keys.PLUGIN_EXPORT_FORMAT, 
-                    (String)exportFormatSelect.getSelectedItem());
-         }
-      });
-      exportPanel_.add(exportFormatSelect, "left, wrap");
-      
-      
-      final JProgressBar progBar = new JProgressBar();
-      progBar.setStringPainted(true);
-      progBar.setVisible(false);
-      final JLabel infoLabel = new JLabel("");
-     
-      JButton exportButton = new JButton("Export");
-      exportButton.addActionListener(new ActionListener() {
-         @Override
-         public void actionPerformed(ActionEvent e) {
-            setCursor(Cursor.getPredefinedCursor(Cursor.WAIT_CURSOR));
-            ExportTask task = new ExportTask(saveDestinationField_.getText(),
-                    baseNameField_.getText(),
-                    transformSelect.getSelectedIndex(), 
-                    exportFormatSelect.getSelectedIndex() );
-            task.addPropertyChangeListener(new PropertyChangeListener() {
-
-               @Override
-               public void propertyChange(PropertyChangeEvent evt) {
-                  if ("progress".equals(evt.getPropertyName())) {
-                     int progress = (Integer) evt.getNewValue();
-                     if (!progBar.isVisible()) {
-                        progBar.setVisible(true);
-                        infoLabel.setText("Saving...");
-                        infoLabel.setVisible(true);
-                     }
-                     progBar.setValue(progress);
-                     if (progress == 100) {
-                        progBar.setVisible(false);
-                        infoLabel.setText("Done Saving...");
-                     }
-                  }
-               }
-            });
-            task.execute();
-         }
-      });
-      exportPanel_.add(exportButton, "span 3, center, wrap");
-      exportPanel_.add(infoLabel,"");
-      exportPanel_.add(progBar, "span3, center, wrap");    
-      
-      // end export sub-panel
-<<<<<<< HEAD
-      // start ImageJ sub-panel
-      imageJPanel_ = new JPanel(new MigLayout(
-              "",
-              "[center]",
-              "[]8[]"));
-
-      imageJPanel_.setBorder(PanelUtils.makeTitledBorder("ImageJ", imageJPanel_));
-
-      JButton adjustBC = new JButton("Brightness/Contrast");
-      adjustBC.addActionListener(new ActionListener() {
-         @Override
-         public void actionPerformed(ActionEvent e) {
-            IJCommandThread t = new IJCommandThread("Brightness/Contrast...");
-            t.start();
-         }
-      });
-      imageJPanel_.add(adjustBC, "wrap");
-
-      JButton splitChannels = new JButton("Split Channels");
-      splitChannels.addActionListener(new ActionListener() {
-         @Override
-         public void actionPerformed(ActionEvent e) {
-            IJCommandThread t = new IJCommandThread("Split Channels");
-            t.start();
-         }
-      });
-      imageJPanel_.add(splitChannels, "wrap");
-
-      JButton zProjection = new JButton("Z Projection");
-      zProjection.addActionListener(new ActionListener() {
-         @Override
-         public void actionPerformed(ActionEvent e) {
-            IJCommandThread t = new IJCommandThread("Z Project...", "projection=[Max Intensity]");
-            t.start();
-         }
-      });
-      imageJPanel_.add(zProjection, "wrap");
-
-      // end ImageJ sub-panel
-=======
-      
->>>>>>> a34c1a79
-      this.add(exportPanel_);
-   }
-   
-   @Override
-   public void gotSelected() {
-      proposeBaseFieldText();
-   }
-   
-   private void proposeBaseFieldText() {
-      ImagePlus ip = WindowManager.getCurrentImage();
-      if (ip != null) {
-         String baseName = ip.getShortTitle();
-         baseName = baseName.replaceAll("[^a-zA-Z0-9_\\.\\-]", "_");
-         baseNameField_.setText(baseName);
-      }
-   }
-   
-   
-   /**
-    * Worker thread that executes file saving.  Updates the progress bar
-    * using the setProgress method, which results in a PropertyChangedEvent
-    * in attached listeners
-    */
-   class ExportTask extends SwingWorker<Void, Void> {
-      final String targetDirectory_;
-      final String baseName_;
-      final int transformIndex_;
-      final int exportFormat_;
-      ExportTask (String targetDirectory, String baseName, 
-              int transformIndex, int exportFormat) {
-         targetDirectory_ = targetDirectory;
-         baseName_ = baseName.replaceAll("[^a-zA-Z0-9_\\.\\-]", "_");
-         transformIndex_ = transformIndex;
-         exportFormat_ = exportFormat;
-      }
-   
-      @Override
-      protected Void doInBackground() throws Exception {
-         setProgress(0);
-<<<<<<< HEAD
-         DisplayWindow dw = gui_.displays().getCurrentWindow();
-         
-         if (null == dw) {
-=======
-         ImagePlus ip = IJ.getImage();
-         MMWindow mmW = new MMWindow(ip);
-
-         if (!mmW.isMMWindow()) {
->>>>>>> a34c1a79
-            throw new SaveTaskException("Can only convert Micro-Manager data set ");
-         }
-         ImagePlus ip = dw.getImagePlus();
-         Datastore store = dw.getDatastore();
-
-         if (exportFormat_ == 0) { // mipav
-<<<<<<< HEAD
-
-            ImageProcessor iProc = ip.getProcessor();
-            if (!store.getSummaryMetadata().getUserData().getString("NumberOfSides").equals("2")) {
-               throw new SaveTaskException("mipav export only works with two-sided data for now.");
-            }
-            if (store.getAxisLength(Coords.STAGE_POSITION) > 1) {
-               throw new SaveTaskException("mipav export does not yet work with multiple positions");
-            }
-
-            boolean usesChannels = store.getAxisLength(Coords.CHANNEL) > 2;  // if have channels besides two cameras
-            String[] channelDirArray = new String[store.getAxisLength(Coords.CHANNEL)];
-            if (usesChannels) {
-               for (int c = 0; c < store.getAxisLength(Coords.CHANNEL); c++) {
-                  String chName = store.getSummaryMetadata().getUserData().
-                          getStringArray("ChNames")[c];
-                  String colorName = chName.substring(chName.indexOf("-") + 1);  // matches with AcquisitionPanel naming convention
-                  channelDirArray[c] = targetDirectory_ + File.separator + baseName_ + File.separator
-                          + (((c % 2) == 0) ? "SPIMA" : "SPIMB") + File.separator + colorName;
-               }
-            } else {
-               channelDirArray[0] = targetDirectory_ + File.separator + baseName_
-                       + File.separator + "SPIMA";
-               channelDirArray[1] = targetDirectory_ + File.separator + baseName_
-                       + File.separator + "SPIMB";
-            }
-
-            for (String dir : channelDirArray) {
-               if (new File(dir).exists()) {
-                  throw new SaveTaskException("Output directory already exists");
-=======
-            
-            boolean multiPosition = false;
-            if (mmW.getNumberOfPositions() > 1) {
-               multiPosition = true;
-            }
-            
-            for (int position = 0; position < mmW.getNumberOfPositions(); position++) {
-               
-               ImageProcessor iProc = ip.getProcessor();
-               int nrSides = 0;
-               if (mmW.getSummaryMetaData().getString("NumberOfSides").equals("2")) {
-                  nrSides = 2;
-               } else if (mmW.getSummaryMetaData().getString("NumberOfSides").equals("1")) {
-                  nrSides = 1;
-               } else {
-                  throw new SaveTaskException("unsupported number of sides");
-               }
-
-               boolean usesChannels = (mmW.getNumberOfChannels()/nrSides) > 1;  // if have channels besides two cameras
-               String [] channelDirArray = new String[mmW.getNumberOfChannels()];
-               if (usesChannels) {
-                  for (int c = 0; c < mmW.getNumberOfChannels(); c++) {
-                     String chName = (String)mmW.getSummaryMetaData().getJSONArray("ChNames").get(c);
-                     String colorName = chName.substring(chName.indexOf("-")+1);  // matches with AcquisitionPanel naming convention
-                     channelDirArray[c] = targetDirectory_ + File.separator + baseName_ + File.separator
-                           + (multiPosition ? ("Pos" + position + File.separator) : "")
-                           + (((c % nrSides) == 0) ? "SPIMA" : "SPIMB") + File.separator + colorName;
-                  }
-               } else {  // two channels are from two views, no need for separate folders for each channel
-                  channelDirArray[0] = targetDirectory_ + File.separator + baseName_ + File.separator
-                        + (multiPosition ? ("Pos" + position + File.separator) : "")
-                        + "SPIMA";
-                  if (nrSides > 1) {
-                     channelDirArray[1] = targetDirectory_ + File.separator + baseName_ + File.separator
-                           + (multiPosition ? ("Pos" + position + File.separator) : "")
-                           + "SPIMB";
-                  }
-               }
-
-               for (String dir : channelDirArray) {
-                  if (new File(dir).exists()) {
-                     throw new SaveTaskException("Output directory already exists");
-                  }
->>>>>>> a34c1a79
-               }
-
-               for (String dir : channelDirArray) {
-                  new File(dir).mkdirs();
-               }
-
-<<<<<<< HEAD
-            final int nrCh = store.getAxisLength(Coords.CHANNEL);
-            final int nrFr = store.getAxisLength(Coords.TIME);
-            final int nrZ = store.getAxisLength(Coords.Z);
-            final int totalNr = nrCh * nrFr * nrZ;
-            int counter = 0;
-
-            for (int c = 0; c < nrCh; c++) {  // for each channel
-               for (int t = 0; t < nrFr; t++) {  // for each timepoint
-                  ImageStack stack = new ImageStack(iProc.getWidth(), iProc.getHeight());
-                  for (int i = 0; i < store.getAxisLength(Coords.Z); i++) {
-                     Coords coords = gui_.data().getCoordsBuilder().channel(c).time(t).z(i).build();
-                     // TODO make utility that converts Image into ImageProcessor
-                     ImageProcessor iProc2 = ImageUtils.getImageProcessor(store.getImage(coords));  
-=======
-               int totalNr = mmW.getNumberOfChannels() * mmW.getNumberOfFrames() * mmW.getNumberOfSlices();
-               int counter = 0;
-
-               for (int c = 0; c < mmW.getNumberOfChannels(); c++) {  // for each channel
-                  for (int t = 0; t < mmW.getNumberOfFrames(); t++) {  // for each timepoint
-                     ImageStack stack = new ImageStack(iProc.getWidth(), iProc.getHeight());
-                     for (int i = 0; i < mmW.getNumberOfSlices(); i++) {
-                        ImageProcessor iProc2;
-                        iProc2 = mmW.getImageProcessor(c, i, t, 1);
->>>>>>> a34c1a79
-
-                        // optional transformation
-                        switch (transformIndex_) {
-                        case 1: {
-                           iProc2.rotate(90);
-                           break;
-                        }
-                        case 2: {
-                           iProc2.rotate(-90);
-                           break;
-                        }
-                        case 3: {
-                           iProc2.rotate(((c % 2) == 1) ? 90 : -90);
-                           break;
-                        }
-                        }
-
-                        stack.addSlice(iProc2);
-                        counter++;
-                        double rate = ((double) counter / (double) totalNr) * 100.0;
-                        setProgress((int) Math.round(rate));
-                     }
-                     ImagePlus ipN = new ImagePlus("tmp", stack);
-                     ipN.setCalibration(ip.getCalibration());
-                     ij.IJ.save(ipN, channelDirArray[c] + File.separator 
-                           + (((c % nrSides) == 0) ? "SPIMA" : "SPIMB")
-                           + "-" + t + ".tif");
-                  }
-<<<<<<< HEAD
-                  ImagePlus ipN = new ImagePlus("tmp", stack);
-                  ipN.setCalibration(ip.getCalibration());
-                  ij.IJ.save(ipN, channelDirArray[c] + File.separator
-                          + (((c % 2) == 0) ? "SPIMA" : "SPIMB")
-                          + "-" + t + ".tif");
-=======
->>>>>>> a34c1a79
-               }
-            }
-
-         } else if (exportFormat_ == 1) {  // Multiview reconstruction
-            throw new SaveTaskException("Should import Micro-Manager datasets "
-                    + "directly into Fiji Multiview reconstruction as of April 2015.");
-         }
-      return null;
-      }
-
-      
-      @Override
-      public void done() {
-         setCursor(null);
-         try {
-            get();
-            setProgress(100);
-         } catch (ExecutionException ex) {
-            Throwable cause = ex.getCause();
-            if (!cause.getMessage().equals("Macro canceled")) {
-               if (cause instanceof SaveTaskException) {
-                  MyDialogUtils.showError(cause, "Data Export Error");
-               } else {
-                  MyDialogUtils.showError(ex);
-               }
-            }
-         } catch (InterruptedException ex) {
-            MyDialogUtils.showError(ex, "Interrupted while exporting data");
-         }
-      }
-   }
-   
-   /**
-    * Since java 1.6 does not seem to have this functionality....
-    * @param folder folder to be deleted
-    */
-   public static void deleteFolder(File folder) {
-      File[] files = folder.listFiles();
-      if (files != null) { 
-         for (File f : files) {
-            if (f.isDirectory()) {
-               deleteFolder(f);
-            } else {
-               f.delete();
-            }
-         }
-      }
-      folder.delete();
-   }
-
-   private void setSaveDestinationDirectory(JTextField rootField) {
-      File result = FileDialogs.openDir(null,
-              "Please choose a directory root for image data",
-              EXPORT_DATA_SET);
-      if (result != null) {
-         rootField.setText(result.getAbsolutePath());
-      }
-   }
-
-   public class SaveTaskException extends Exception {
-
-      private static final long serialVersionUID = -8472323699461107823L;
-      private Throwable cause;
-
-      public SaveTaskException(String message) {
-         super(message);
-      }
-
-      public SaveTaskException(Throwable t) {
-         super(t.getMessage());
-         this.cause = t;
-      }
-
-      @Override
-      public Throwable getCause() {
-         return this.cause;
-      }
-   }
-   
-}
+
+package org.micromanager.asidispim;
+
+import ij.IJ;
+import ij.ImagePlus;
+import ij.ImageStack;
+import ij.WindowManager;
+import ij.process.ImageProcessor;
+
+import java.awt.Cursor;
+import java.awt.Insets;
+import java.awt.event.ActionEvent;
+import java.awt.event.ActionListener;
+import java.beans.PropertyChangeEvent;
+import java.beans.PropertyChangeListener;
+import java.io.File;
+import java.util.concurrent.ExecutionException;
+
+import javax.swing.JButton;
+import javax.swing.JComboBox;
+import javax.swing.JLabel;
+import javax.swing.JPanel;
+import javax.swing.JProgressBar;
+import javax.swing.JTextField;
+import javax.swing.SwingWorker;
+
+import net.miginfocom.swing.MigLayout;
+
+import org.micromanager.Studio;
+import org.micromanager.asidispim.data.MyStrings;
+import org.micromanager.asidispim.data.Prefs;
+import org.micromanager.asidispim.data.Properties;
+import org.micromanager.asidispim.utils.ImageJUtils.IJCommandThread;
+import org.micromanager.asidispim.utils.ImageUtils;
+import org.micromanager.asidispim.utils.ListeningJPanel;
+import org.micromanager.asidispim.utils.MyDialogUtils;
+import org.micromanager.asidispim.utils.PanelUtils;
+import org.micromanager.data.Coords;
+import org.micromanager.data.Datastore;
+import org.micromanager.display.DisplayWindow;
+import org.micromanager.internal.utils.FileDialogs;
+
+
+/**
+ * Panel in ASIdiSPIM plugin specifically for data analysis/processing
+ * For now, we provide a way to export Micro-Manager datasets into 
+ * a mipav compatible format 
+ * mipav likes data in a folder as follows:
+ * folder - SPIMA - name_SPIMA-0.tif, name_SPIMA-x.tif, name_SPIMA-n.tif
+ *        - SPIMB - name_SPIMB-0.tif, name_SPIMB-x.tif, name_SPIMB-n.tif
+ * @author Nico
+ */
+@SuppressWarnings("serial")
+public class DataAnalysisPanel extends ListeningJPanel {
+   private final Studio gui_;
+   private final Prefs prefs_;
+   private final JPanel exportPanel_;
+   private final JPanel imageJPanel_;
+   private final JTextField saveDestinationField_;
+   private final JTextField baseNameField_;
+   
+   public static final String[] TRANSFORMOPTIONS = 
+      {"None", "Rotate Right 90\u00B0", "Rotate Left 90\u00B0", "Rotate outward"};
+   public static final String[] EXPORTFORMATS = 
+      {"mipav GenerateFusion", "Multiview Reconstruction (deprecated)"};
+   public static FileDialogs.FileType EXPORT_DATA_SET 
+           = new FileDialogs.FileType("EXPORT_DATA_SET",
+                 "Export to Location",
+                 System.getProperty("user.home") + "/Untitled",
+                 false, (String[]) null);
+   
+   /**
+    * 
+    * @param gui
+    * @param prefs - Plugin-wide preferences
+    */
+   public DataAnalysisPanel(Studio gui, Prefs prefs) {    
+      super(MyStrings.PanelNames.DATAANALYSIS.toString(),
+              new MigLayout(
+              "",
+              "[right]",
+              "[]16[]"));
+      gui_ = gui;
+      prefs_ = prefs;
+            
+      int textFieldWidth = 35;
+
+      // start export sub-panel
+      exportPanel_ = new JPanel(new MigLayout(
+              "",
+              "[right]4[center]4[left]",
+              "[]8[]"));
+
+
+      exportPanel_.setBorder(PanelUtils.makeTitledBorder("Export diSPIM data", 
+              exportPanel_));
+      
+      exportPanel_.add(new JLabel("Export directory:"), "");
+      
+      saveDestinationField_ = new JTextField();
+      saveDestinationField_.setText(prefs_.getString(panelName_,
+              Properties.Keys.PLUGIN_EXPORT_DATA_DIR, ""));
+      saveDestinationField_.setColumns(textFieldWidth);
+      saveDestinationField_.addActionListener(new ActionListener() {
+         @Override
+         public void actionPerformed(final ActionEvent e) {
+             prefs_.putString(panelName_, Properties.Keys.PLUGIN_EXPORT_DATA_DIR,
+                    saveDestinationField_.getText());
+         }
+      });
+      exportPanel_.add(saveDestinationField_);
+      
+      JButton browseToSaveDestinationButton = new JButton();
+      browseToSaveDestinationButton.addActionListener(new ActionListener() {
+         @Override
+         public void actionPerformed(final ActionEvent e) {
+            setSaveDestinationDirectory(saveDestinationField_);
+            prefs_.putString(panelName_, Properties.Keys.PLUGIN_EXPORT_DATA_DIR,
+                    saveDestinationField_.getText());
+         }
+      });
+      
+      browseToSaveDestinationButton.setMargin(new Insets(2, 5, 2, 5));
+      browseToSaveDestinationButton.setText("...");
+      exportPanel_.add(browseToSaveDestinationButton, "wrap");
+      
+      exportPanel_.add(new JLabel("Base Name:"), "");
+      baseNameField_ = new JTextField();
+      proposeBaseFieldText();
+      baseNameField_.setColumns(textFieldWidth);
+      exportPanel_.add(baseNameField_, "wrap");
+      
+      
+      // row with transform options
+      JLabel transformLabel = new JLabel("Transform:");
+      exportPanel_.add(transformLabel);
+      final JComboBox transformSelect = new JComboBox();
+      for (String item : TRANSFORMOPTIONS) {
+         transformSelect.addItem(item);
+      }
+      String transformOption = prefs_.getString(
+              panelName_, Properties.Keys.PLUGIN_EXPORT_TRANSFORM_OPTION, 
+              TRANSFORMOPTIONS[1]);
+      transformSelect.setSelectedItem(transformOption);
+      transformSelect.addActionListener(new ActionListener() {
+         @Override
+         public void actionPerformed(ActionEvent e) {
+            prefs_.putString(panelName_, 
+                    Properties.Keys.PLUGIN_EXPORT_TRANSFORM_OPTION, 
+                    (String)transformSelect.getSelectedItem());
+         }
+      });
+      exportPanel_.add(transformSelect, "left, wrap");
+      
+      // row with output options
+      JLabel exportFormatLabel = new JLabel("Export for:");
+      exportPanel_.add(exportFormatLabel);
+      final JComboBox exportFormatSelect = new JComboBox();
+      for (String item : EXPORTFORMATS) {
+         exportFormatSelect.addItem(item);
+      }
+      String exportFormatOption = prefs_.getString(
+              panelName_, Properties.Keys.PLUGIN_EXPORT_FORMAT, 
+              EXPORTFORMATS[1]);
+      exportFormatSelect.setSelectedItem(exportFormatOption);
+      exportFormatSelect.addActionListener(new ActionListener() {
+         @Override
+         public void actionPerformed(ActionEvent e) {
+            prefs_.putString(panelName_, 
+                    Properties.Keys.PLUGIN_EXPORT_FORMAT, 
+                    (String)exportFormatSelect.getSelectedItem());
+         }
+      });
+      exportPanel_.add(exportFormatSelect, "left, wrap");
+      
+      
+      final JProgressBar progBar = new JProgressBar();
+      progBar.setStringPainted(true);
+      progBar.setVisible(false);
+      final JLabel infoLabel = new JLabel("");
+     
+      JButton exportButton = new JButton("Export");
+      exportButton.addActionListener(new ActionListener() {
+         @Override
+         public void actionPerformed(ActionEvent e) {
+            setCursor(Cursor.getPredefinedCursor(Cursor.WAIT_CURSOR));
+            ExportTask task = new ExportTask(saveDestinationField_.getText(),
+                    baseNameField_.getText(),
+                    transformSelect.getSelectedIndex(), 
+                    exportFormatSelect.getSelectedIndex() );
+            task.addPropertyChangeListener(new PropertyChangeListener() {
+
+               @Override
+               public void propertyChange(PropertyChangeEvent evt) {
+                  if ("progress".equals(evt.getPropertyName())) {
+                     int progress = (Integer) evt.getNewValue();
+                     if (!progBar.isVisible()) {
+                        progBar.setVisible(true);
+                        infoLabel.setText("Saving...");
+                        infoLabel.setVisible(true);
+                     }
+                     progBar.setValue(progress);
+                     if (progress == 100) {
+                        progBar.setVisible(false);
+                        infoLabel.setText("Done Saving...");
+                     }
+                  }
+               }
+            });
+            task.execute();
+         }
+      });
+      exportPanel_.add(exportButton, "span 3, center, wrap");
+      exportPanel_.add(infoLabel,"");
+      exportPanel_.add(progBar, "span3, center, wrap");    
+      
+      this.add(exportPanel_);
+      // end export sub-panel
+
+      // start ImageJ sub-panel
+      imageJPanel_ = new JPanel(new MigLayout(
+              "",
+              "[center]",
+              "[]8[]"));
+
+      imageJPanel_.setBorder(PanelUtils.makeTitledBorder("ImageJ", imageJPanel_));
+
+      JButton adjustBC = new JButton("Brightness/Contrast");
+      adjustBC.addActionListener(new ActionListener() {
+         @Override
+         public void actionPerformed(ActionEvent e) {
+            IJCommandThread t = new IJCommandThread("Brightness/Contrast...");
+            t.start();
+         }
+      });
+      imageJPanel_.add(adjustBC, "wrap");
+
+      JButton splitChannels = new JButton("Split Channels");
+      splitChannels.addActionListener(new ActionListener() {
+         @Override
+         public void actionPerformed(ActionEvent e) {
+            IJCommandThread t = new IJCommandThread("Split Channels");
+            t.start();
+         }
+      });
+      imageJPanel_.add(splitChannels, "wrap");
+
+      JButton zProjection = new JButton("Z Projection");
+      zProjection.addActionListener(new ActionListener() {
+         @Override
+         public void actionPerformed(ActionEvent e) {
+            IJCommandThread t = new IJCommandThread("Z Project...", "projection=[Max Intensity]");
+            t.start();
+         }
+      });
+      imageJPanel_.add(zProjection, "wrap");
+
+      // end ImageJ sub-panel
+      this.add(imageJPanel_);
+   }
+   
+   @Override
+   public void gotSelected() {
+      proposeBaseFieldText();
+   }
+   
+   private void proposeBaseFieldText() {
+      ImagePlus ip = WindowManager.getCurrentImage();
+      if (ip != null) {
+         String baseName = ip.getShortTitle();
+         baseName = baseName.replaceAll("[^a-zA-Z0-9_\\.\\-]", "_");
+         baseNameField_.setText(baseName);
+      }
+   }
+   
+   
+    /**
+     * Worker thread that executes file saving. Updates the progress bar using
+     * the setProgress method, which results in a PropertyChangedEvent in
+     * attached listeners
+     */
+    class ExportTask extends SwingWorker<Void, Void> {
+
+        final String targetDirectory_;
+        final String baseName_;
+        final int transformIndex_;
+        final int exportFormat_;
+
+        ExportTask(String targetDirectory, String baseName,
+                int transformIndex, int exportFormat) {
+            targetDirectory_ = targetDirectory;
+            baseName_ = baseName.replaceAll("[^a-zA-Z0-9_\\.\\-]", "_");
+            transformIndex_ = transformIndex;
+            exportFormat_ = exportFormat;
+        }
+
+        @Override
+        protected Void doInBackground() throws Exception {
+            setProgress(0);
+            DisplayWindow dw = gui_.displays().getCurrentWindow();
+
+            if (null == dw) {
+                throw new SaveTaskException("Can only convert Micro-Manager data set ");
+            }
+            ImagePlus ip = dw.getImagePlus();
+            Datastore store = dw.getDatastore();
+
+            if (exportFormat_ == 0) { // mipav
+
+                ImageProcessor iProc = ip.getProcessor();
+                if (!store.getSummaryMetadata().getUserData().getString("NumberOfSides").equals("2")) {
+                    throw new SaveTaskException("mipav export only works with two-sided data for now.");
+                }
+                if (store.getAxisLength(Coords.STAGE_POSITION) > 1) {
+                    throw new SaveTaskException("mipav export does not yet work with multiple positions");
+                }
+
+                boolean usesChannels = store.getAxisLength(Coords.CHANNEL) > 2;  // if have channels besides two cameras
+                String[] channelDirArray = new String[store.getAxisLength(Coords.CHANNEL)];
+                if (usesChannels) {
+                    for (int c = 0; c < store.getAxisLength(Coords.CHANNEL); c++) {
+                        String chName = store.getSummaryMetadata().getUserData().
+                                getStringArray("ChNames")[c];
+                        String colorName = chName.substring(chName.indexOf("-") + 1);  // matches with AcquisitionPanel naming convention
+                        channelDirArray[c] = targetDirectory_ + File.separator + baseName_ + File.separator
+                                + (((c % 2) == 0) ? "SPIMA" : "SPIMB") + File.separator + colorName;
+                    }
+                } else {
+                    channelDirArray[0] = targetDirectory_ + File.separator + baseName_
+                            + File.separator + "SPIMA";
+                    channelDirArray[1] = targetDirectory_ + File.separator + baseName_
+                            + File.separator + "SPIMB";
+                }
+
+                for (String dir : channelDirArray) {
+                    if (new File(dir).exists()) {
+                        throw new SaveTaskException("Output directory already exists");
+                    }
+                }
+
+                for (String dir : channelDirArray) {
+                    new File(dir).mkdirs();
+                }
+
+                final int nrCh = store.getAxisLength(Coords.CHANNEL);
+                final int nrFr = store.getAxisLength(Coords.TIME);
+                final int nrZ = store.getAxisLength(Coords.Z);
+                final int totalNr = nrCh * nrFr * nrZ;
+                int counter = 0;
+
+                for (int c = 0; c < nrCh; c++) {  // for each channel
+                    for (int t = 0; t < nrFr; t++) {  // for each timepoint
+                        ImageStack stack = new ImageStack(iProc.getWidth(), iProc.getHeight());
+                        for (int i = 0; i < store.getAxisLength(Coords.Z); i++) {
+                            Coords coords = gui_.data().getCoordsBuilder().channel(c).time(t).z(i).build();
+                            // TODO make utility that converts Image into ImageProcessor
+                            ImageProcessor iProc2 = ImageUtils.getImageProcessor(store.getImage(coords));
+
+                            // optional transformation
+                            switch (transformIndex_) {
+                                case 1: {
+                                    iProc2.rotate(90);
+                                    break;
+                                }
+                                case 2: {
+                                    iProc2.rotate(-90);
+                                    break;
+                                }
+                                case 3: {
+                                    iProc2.rotate(((c % 2) == 1) ? 90 : -90);
+                                    break;
+                                }
+                            }
+
+                            stack.addSlice(iProc2);
+                            counter++;
+                            double rate = ((double) counter / (double) totalNr) * 100.0;
+                            setProgress((int) Math.round(rate));
+                        }
+                        ImagePlus ipN = new ImagePlus("tmp", stack);
+                        ipN.setCalibration(ip.getCalibration());
+                        ij.IJ.save(ipN, channelDirArray[c] + File.separator
+                                + (((c % 2) == 0) ? "SPIMA" : "SPIMB")
+                                + "-" + t + ".tif");
+                    }
+                }
+
+            } else if (exportFormat_
+                    == 1) {  // Multiview reconstruction
+                throw new SaveTaskException("Should import Micro-Manager datasets "
+                        + "directly into Fiji Multiview reconstruction as of April 2015.");
+            }
+
+            return null;
+        }
+
+        @Override
+        public void done() {
+            setCursor(null);
+            try {
+                get();
+                setProgress(100);
+            } catch (ExecutionException ex) {
+                Throwable cause = ex.getCause();
+                if (!cause.getMessage().equals("Macro canceled")) {
+                    if (cause instanceof SaveTaskException) {
+                        MyDialogUtils.showError(cause, "Data Export Error");
+                    } else {
+                        MyDialogUtils.showError(ex);
+                    }
+                }
+            } catch (InterruptedException ex) {
+                MyDialogUtils.showError(ex, "Interrupted while exporting data");
+            }
+        }
+    }
+
+   /**
+    * Since java 1.6 does not seem to have this functionality....
+    * @param folder folder to be deleted
+    */
+   public static void deleteFolder(File folder) {
+      File[] files = folder.listFiles();
+      if (files != null) { 
+         for (File f : files) {
+            if (f.isDirectory()) {
+               deleteFolder(f);
+            } else {
+               f.delete();
+            }
+         }
+      }
+      folder.delete();
+   }
+
+   private void setSaveDestinationDirectory(JTextField rootField) {
+      File result = FileDialogs.openDir(null,
+              "Please choose a directory root for image data",
+              EXPORT_DATA_SET);
+      if (result != null) {
+         rootField.setText(result.getAbsolutePath());
+      }
+   }
+
+   public class SaveTaskException extends Exception {
+
+      private static final long serialVersionUID = -8472323699461107823L;
+      private Throwable cause;
+
+      public SaveTaskException(String message) {
+         super(message);
+      }
+
+      public SaveTaskException(Throwable t) {
+         super(t.getMessage());
+         this.cause = t;
+      }
+
+      @Override
+      public Throwable getCause() {
+         return this.cause;
+      }
+   }
+   
+}