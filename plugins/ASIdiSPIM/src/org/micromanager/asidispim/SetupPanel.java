--- conflicted
+++ resolved
@@ -49,18 +49,12 @@
 
 import net.miginfocom.swing.MigLayout;
 
-<<<<<<< HEAD
-import org.micromanager.Studio;
-import org.micromanager.internal.MMStudio;
-import org.micromanager.internal.interfaces.LiveModeListener;
-=======
 import org.micromanager.MMStudio;
 import org.micromanager.api.ScriptInterface;
 import org.micromanager.asidispim.Utils.AutofocusUtils;
 import org.micromanager.internalinterfaces.LiveModeListener;
 import org.micromanager.utils.MMFrame;
 import org.micromanager.utils.ReportingUtils;
->>>>>>> c46cd66d
 
 /**
  *
@@ -109,11 +103,6 @@
    private final JLabel illuminationPiezoPositionLabel_;
    private final JLabel sheetPositionLabel_;
 
-<<<<<<< HEAD
-   public SetupPanel(Studio gui, Devices devices, Properties props, 
-           Joystick joystick, Devices.Sides side, Positions positions, 
-           Cameras cameras, Prefs prefs, StagePositionUpdater posUpdater) {
-=======
 
 
    public SetupPanel(ScriptInterface gui, 
@@ -126,7 +115,6 @@
            Prefs prefs, 
            StagePositionUpdater posUpdater,
            AutofocusUtils autofocus) {
->>>>>>> c46cd66d
       super(MyStrings.PanelNames.SETUP.toString() + side.toString(),
               new MigLayout(
               "",
@@ -711,30 +699,11 @@
    * aren't assigned to prevent spurious exceptions.
    * @throws Exception 
    */
-<<<<<<< HEAD
-   private void center() {
-      if (!devices_.isValidMMDevice(piezoImagingDeviceKey_) ||
-            !devices_.isValidMMDevice(micromirrorDeviceKey_)) {
-         return;  // don't do anything if devices aren't assigned
-         //
-      }
-      try {
-         imagingCenterPos_ = imagingCenterPosLabel_.getFloat();
-         core_.setPosition(devices_.getMMDeviceException(piezoImagingDeviceKey_),
-               imagingCenterPos_);
-         double sliceCenterPos = computeGalvoFromPiezo(imagingCenterPos_);
-         core_.setGalvoPosition(
-               devices_.getMMDeviceException(micromirrorDeviceKey_),
-               0, sliceCenterPos);
-      } catch (Exception ex) {
-         gui_.logError(ex);
-=======
    private void centerPiezoAndGalvo() {
       boolean success = positions_.setPosition(piezoImagingDeviceKey_, imagingCenterPos_, true);
       if (success) {
          positions_.setPosition(micromirrorDeviceKey_, Directions.Y,
             computeGalvoFromPiezo(imagingCenterPos_));
->>>>>>> c46cd66d
       }
    }
    
