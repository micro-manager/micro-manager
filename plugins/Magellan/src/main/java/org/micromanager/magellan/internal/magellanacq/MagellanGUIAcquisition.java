///////////////////////////////////////////////////////////////////////////////
// AUTHOR:       Henry Pinkard, henry.pinkard@gmail.com
//
// COPYRIGHT:    University of California, San Francisco, 2015
//
// LICENSE:      This file is distributed under the BSD license.
//               License text is included with the source distribution.
//
//               This file is distributed in the hope that it will be useful,
//               but WITHOUT ANY WARRANTY; without even the implied warranty
//               of MERCHANTABILITY or FITNESS FOR A PARTICULAR PURPOSE.
//
//               IN NO EVENT SHALL THE COPYRIGHT OWNER OR
//               CONTRIBUTORS BE LIABLE FOR ANY DIRECT, INDIRECT,
//               INCIDENTAL, SPECIAL, EXEMPLARY, OR CONSEQUENTIAL DAMAGES.
//

package org.micromanager.magellan.internal.magellanacq;

import java.awt.geom.Point2D;
import java.util.ArrayList;
import java.util.HashMap;
import java.util.Iterator;
import java.util.List;
import java.util.function.Consumer;
import java.util.function.Function;
import java.util.stream.Stream;
import mmcorej.org.json.JSONArray;
import mmcorej.org.json.JSONObject;
import org.micromanager.acqj.api.AcqEngJDataSink;
import org.micromanager.acqj.internal.Engine;
import org.micromanager.acqj.main.AcqEngMetadata;
import org.micromanager.acqj.main.AcquisitionEvent;
import org.micromanager.acqj.main.XYTiledAcquisition;
import org.micromanager.acqj.util.AcqEventModules;
import org.micromanager.acqj.util.AcquisitionEventIterator;
import org.micromanager.acqj.util.ChannelSetting;
import org.micromanager.acqj.util.xytiling.XYStagePosition;
import org.micromanager.acqj.internal.ZAxis;
import org.micromanager.magellan.internal.gui.GUI;
import org.micromanager.magellan.internal.main.Magellan;
import org.micromanager.magellan.internal.misc.Log;
import org.micromanager.magellan.internal.surfacesandregions.Point3d;
import org.micromanager.ndtiffstorage.NDTiffAPI;
<<<<<<< HEAD
import org.micromanager.ndviewer.api.NDViewerAPI;
import org.micromanager.ndviewer.api.NDViewerAcqInterface;
import org.micromanager.remote.PycroManagerCompatibleAcq;
=======
import org.micromanager.ndviewer.api.ViewerInterface;
>>>>>>> 47d7c427

/**
 *
 * @author Henry
 */
public class MagellanGUIAcquisition extends
        XYTiledAcquisition implements NDViewerAcqInterface, PycroManagerCompatibleAcq {

   private double zOrigin_;
   private double zStep_;
   private int minSliceIndex_;
   private int maxSliceIndex_;
   private List<XYStagePosition> positions_;
   private MagellanGenericAcquisitionSettings settings_;
   private String zStage_;
   protected boolean zStageHasLimits_ = false;
   protected double zStageLowerLimit_;
   protected double zStageUpperLimit_;

   /**
    * Acquisition with fixed XY positions (although they can potentially all be
    * translated between time points). Supports time points Z stacks that can
    * change at positions between time points
    *
    * <p>Acquisition engine manages a thread that reads events, fixed area
    * acquisition has another thread that generates events
    *
    * @param settings Magellan AcquisitionSettings
    * @throws java.lang.Exception can happen
    */
   public MagellanGUIAcquisition(MagellanGUIAcquisitionSettings settings,
                                 MagellanAcqUIAndStorage adapter, boolean showDisplay) throws Exception {
      super(adapter,
              (int) (Magellan.getCore().getImageWidth() * GUI.getTileOverlap() / 100),
              (int) (Magellan.getCore().getImageHeight() * GUI.getTileOverlap() / 100),
              settings.zStep_,
              // Add metadata specific to Magellan explore
              new Consumer<JSONObject>() {
                 @Override
                 public void accept(JSONObject summaryMetadata) {
                    MagellanMD.setExploreAcq(summaryMetadata, false);
                    AcqEngMetadata.setZStepUm(summaryMetadata, settings.zStep_);
                    AcqEngMetadata.setIntervalMs(summaryMetadata, settings.getTimeIntervalMs());
                 }
              });
      settings_ = settings;
      zStep_ = ((MagellanGUIAcquisitionSettings) settings).zStep_;

      //"position" is not generic name...and as of right now there is no way of getting
      // generic z positions.
      // from a z device in MM, but the following code works for some devices
      String positionName = "Position";
      try {
         if (Magellan.getCore().getFocusDevice() != null && Magellan.getCore()
               .getFocusDevice().length() > 0) {
            zStage_ = Magellan.getCore().getFocusDevice();
            if (Magellan.getCore().hasProperty(zStage_, positionName)) {
               zStageHasLimits_ = Magellan.getCore().hasPropertyLimits(zStage_, positionName);
               if (zStageHasLimits_) {
                  zStageLowerLimit_ = Magellan.getCore()
                        .getPropertyLowerLimit(zStage_, positionName);
                  zStageUpperLimit_ = Magellan.getCore()
                        .getPropertyUpperLimit(zStage_, positionName);
               }
            }
         }
      } catch (Exception ex) {
         throw new RuntimeException("Problem communicating with core to get Z stage limits");
      }
      //Define where slice index 0 will be
      zOrigin_ = getZTopCoordinate(((MagellanGUIAcquisitionSettings) settings_).spaceMode_,
              ((MagellanGUIAcquisitionSettings) settings_), zStageHasLimits_,
              zStageLowerLimit_, zStageUpperLimit_, zStage_);


//      int overlapX = (int) (Magellan.getCore().getImageWidth() * GUI.getTileOverlap() / 100);
//      int overlapY = (int) (Magellan.getCore().getImageHeight() * GUI.getTileOverlap() / 100);
      zStage_ = Magellan.getCore().getFocusDevice();

      addImageMetadataProcessor(new Consumer<JSONObject>() {
         @Override
         public void accept(JSONObject imageMetadata) {
            //add metadata specific to magellan acquisition
            // I don't remember why this here and not in summary metadata
            AcqEngMetadata.setIntervalMs(imageMetadata, ((MagellanGUIAcquisitionSettings) settings_).getTimeIntervalMs());
            //add data about surface
            //right now this only works for fixed distance from the surface
            if (getSpaceMode() == MagellanGUIAcquisitionSettings.SURFACE_FIXED_DISTANCE_Z_STACK) {
               //add metadata about surface
               MagellanMD.setSurfacePoints(imageMetadata, getFixedSurfacePoints());
            }
         }
      });


      if (areEventsFinished()) {
         throw new RuntimeException("Cannot start acquisition since it has already been run");
      }
   }

   @Override
   public void start() {
      super.start();
      Iterator<AcquisitionEvent> acqEventIterator = buildAcqEventGenerator();
      submitEventIterator(acqEventIterator);
      Engine.getInstance().finishAcquisition(this);
   }

   public NDTiffAPI getStorage() {
      return getDataSink() == null ? null
            : ((MagellanAcqUIAndStorage) getDataSink()).getStorage();
   }

   @Override
   public int getEventPort() {
      return -1;
   }

   @Override
   public NDViewerAPI getViewer() {
      return null;
   }

   public boolean isFinished() {
      if (!isStarted()) {
         return false;
      }
      if (getDataSink() != null) {
         return getDataSink().isFinished();
      }
      return true;
   }


   private Iterator<AcquisitionEvent> buildAcqEventGenerator() {
      ArrayList<Function<AcquisitionEvent, Iterator<AcquisitionEvent>>> acqFunctions
              = new ArrayList<Function<AcquisitionEvent, Iterator<AcquisitionEvent>>>();


      if (((MagellanGUIAcquisitionSettings) settings_).timeEnabled_) {
         acqFunctions.add(AcqEventModules.timelapse(((MagellanGUIAcquisitionSettings) settings_)
                     .numTimePoints_,
                 (int) (((MagellanGUIAcquisitionSettings) settings_).timePointInterval_
                 * (((MagellanGUIAcquisitionSettings) settings_).timeIntervalUnit_ == 1
                         ? 1000 : (((MagellanGUIAcquisitionSettings) settings_)
                       .timeIntervalUnit_ == 2 ? 60000 : 1)))));
      }
      // Always do positions because need the current stage coord?
      createXYPositions();
      getPixelStageTranslator().setPositions(positions_);

      acqFunctions.add(AcqEventModules.positions(positions_));

      ArrayList<ChannelSetting> channels = new ArrayList<ChannelSetting>();
      if (settings_.channels_ != null) {
         for (String name : settings_.channels_.getChannelNames()) {
            ChannelSetting s = settings_.channels_.getChannelSetting(name);
            if (s.use_) {
               channels.add(s);
            }
         }
      }

      if (((MagellanGUIAcquisitionSettings) settings_).spaceMode_
            == MagellanGUIAcquisitionSettings.REGION_2D) {
         if (((MagellanGUIAcquisitionSettings) settings_).channels_.getNumChannels() != 0) {
            acqFunctions.add(AcqEventModules.channels(channels));
         }
      } else if (((MagellanGUIAcquisitionSettings) settings_).spaceMode_
            == MagellanGUIAcquisitionSettings.REGION_2D_SURFACE_GUIDED) {
         acqFunctions.add(surfaceGuided2D());
         if (!channels.isEmpty()) {
            acqFunctions.add(AcqEventModules.channels(channels));
         }
      } else if (((MagellanGUIAcquisitionSettings) settings_).channelsAtEverySlice_) {
         acqFunctions.add(magellanZStack());
         if (!channels.isEmpty()) {
            acqFunctions.add(AcqEventModules.channels(channels));
         }
      } else {
         if (!channels.isEmpty()) {
            acqFunctions.add(AcqEventModules.channels(channels));
         }
         acqFunctions.add(magellanZStack());
      }
      AcquisitionEvent baseEvent = new AcquisitionEvent(this);
      return new AcquisitionEventIterator(baseEvent, acqFunctions, monitorSliceIndices());
   }

   public void waitForCompletion() {
      if (!isStarted()) {
         //it was never successfully started
         return;
      }
      super.waitForCompletion();
   }



   @Override
   public String toString() {
      return settings_.toString();
   }

   public int getMinSliceIndex() {
      return minSliceIndex_;
   }

   public int getMaxSliceIndex() {
      return maxSliceIndex_;
   }

   private Function<AcquisitionEvent, AcquisitionEvent> monitorSliceIndices() {
      return (AcquisitionEvent event) -> {
         if (event.getZIndex() != null) {
            maxSliceIndex_ = Math.max(maxSliceIndex_, event.getZIndex());
            minSliceIndex_ = Math.min(minSliceIndex_, event.getZIndex());
         }
         return event;
      };
   }

   /**
    * Fancy Z stack Magellan style.
    */
   protected Function<AcquisitionEvent, Iterator<AcquisitionEvent>> magellanZStack() {
      return (AcquisitionEvent event) -> {
         return new Iterator<AcquisitionEvent>() {
            private int sliceIndex_ = (int) Math.round((getZTopCoordinate(
                    ((MagellanGUIAcquisitionSettings) settings_).spaceMode_,
                    ((MagellanGUIAcquisitionSettings) settings_),
                    zStageHasLimits_, zStageLowerLimit_, zStageUpperLimit_, zStage_) - zOrigin_)
                  / zStep_);

            @Override
            public boolean hasNext() {
               double zPos = zOrigin_ + sliceIndex_ * zStep_;
               boolean undefined = isImagingVolumeUndefinedAtPosition(
                     ((MagellanGUIAcquisitionSettings) settings_).spaceMode_,
                       ((MagellanGUIAcquisitionSettings) settings_),
                     event.getDisplayPositionCorners());
               //position is below z stack or limit of focus device, z stack finished
               boolean below = isZBelowImagingVolume(((MagellanGUIAcquisitionSettings) settings_)
                           .spaceMode_,
                       ((MagellanGUIAcquisitionSettings) settings_),
                     event.getDisplayPositionCorners(), zPos, zOrigin_)
                       || (zStageHasLimits_ && zPos > zStageUpperLimit_);
               return (undefined || below) ? false : true;
            }

            @Override
            public AcquisitionEvent next() {
               double zPos = zOrigin_ + sliceIndex_ * zStep_;
               while (isZAboveImagingVolume(((MagellanGUIAcquisitionSettings) settings_).spaceMode_,
                       ((MagellanGUIAcquisitionSettings) settings_),
                       event.getDisplayPositionCorners(), zPos, zOrigin_)
                     || (zStageHasLimits_ && zPos < zStageLowerLimit_)) {
                  sliceIndex_++;
                  zPos = zOrigin_ + sliceIndex_ * zStep_;
               }
               AcquisitionEvent sliceEvent = event.copy();
               // Do plus equals here in case z positions have been modified by another
               // function (e.g. channel specific focal offsets)

               sliceEvent.setZ(sliceIndex_, (sliceEvent.getZPosition() == null
                       ? 0 : sliceEvent.getZPosition()) + zPos);
               sliceIndex_++;
               return sliceEvent;
            }
         };
      };

   }

   private Function<AcquisitionEvent, Iterator<AcquisitionEvent>> surfaceGuided2D() {
      return (AcquisitionEvent event) -> {
         //index all slcies as 0, even though they may nto be in the same plane
         double zPos;
         if (((MagellanGUIAcquisitionSettings) settings_).collectionPlane_ == null) {
            Log.log("Expected surface but didn't find one. Check acquisition settings");
            throw new RuntimeException(
                  "Expected surface but didn't find one. Check acquisition settings");
         }
         if (((MagellanGUIAcquisitionSettings) settings_).collectionPlane_
               .getCurentInterpolation().isInterpDefined(
                 event.getXPosition(), event.getYPosition())) {
            zPos = ((MagellanGUIAcquisitionSettings) settings_).collectionPlane_
                  .getCurentInterpolation().getInterpolatedValue(
                    event.getXPosition(), event.getYPosition());
         } else {
            zPos = ((MagellanGUIAcquisitionSettings) settings_).collectionPlane_
                  .getExtrapolatedValue(
                    event.getXPosition(), event.getYPosition());
         }
         event.setZ(0, zPos);
         // Make z index all 0 for the purposes of the display even though they may be in
         // very differnet locations
         return Stream.of(event).iterator();
      };

   }

   public static boolean isImagingVolumeUndefinedAtPosition(int spaceMode,
                                                            MagellanGUIAcquisitionSettings settings,
           Point2D.Double[] displayPosCorners) {
      if (spaceMode == MagellanGUIAcquisitionSettings.SURFACE_FIXED_DISTANCE_Z_STACK) {
         return !settings.xyFootprint_.isDefinedAtPosition(displayPosCorners);
      } else if (spaceMode == MagellanGUIAcquisitionSettings.VOLUME_BETWEEN_SURFACES_Z_STACK) {
         return !settings.topSurface_.isDefinedAtPosition(displayPosCorners)
                 && !settings.bottomSurface_.isDefinedAtPosition(displayPosCorners);
      }
      return false;
   }

   /**
    * This function and the one below determine which slices will be collected
    * for a given position.
    *
    * @param zPos
    * @return
    */
   public static boolean isZAboveImagingVolume(int spaceMode,
                                               MagellanGUIAcquisitionSettings settings,
           Point2D.Double[] positionCorners, double zPos, double zOrigin) {
      if (spaceMode == MagellanGUIAcquisitionSettings.SURFACE_FIXED_DISTANCE_Z_STACK) {
         boolean extrapolate = settings.fixedSurface_ != settings.xyFootprint_;
         //extrapolate only if different surface used for XY positions than footprint
         return settings.fixedSurface_.isPositionCompletelyAboveSurface(positionCorners,
               settings.fixedSurface_,
                 zPos + settings.distanceAboveFixedSurface_, extrapolate);
      } else if (spaceMode == MagellanGUIAcquisitionSettings.VOLUME_BETWEEN_SURFACES_Z_STACK) {
         return settings.topSurface_.isPositionCompletelyAboveSurface(positionCorners,
               settings.topSurface_,
                 zPos + settings.distanceAboveTopSurface_, false);
      } else if (spaceMode == MagellanGUIAcquisitionSettings.CUBOID_Z_STACK) {
         return zPos < settings.zStart_;
      } else {
         //no zStack
         return zPos < zOrigin;
      }
   }

   public static boolean isZBelowImagingVolume(int spaceMode,
                                               MagellanGUIAcquisitionSettings settings,
           Point2D.Double[] positionCorners, double zPos, double zOrigin) {
      if (spaceMode == MagellanGUIAcquisitionSettings.SURFACE_FIXED_DISTANCE_Z_STACK) {
         boolean extrapolate = settings.fixedSurface_ != settings.xyFootprint_;
         //extrapolate only if different surface used for XY positions than footprint
         return settings.fixedSurface_.isPositionCompletelyBelowSurface(
                 positionCorners, settings.fixedSurface_,
               zPos - settings.distanceBelowFixedSurface_,
                 extrapolate);
      } else if (spaceMode == MagellanGUIAcquisitionSettings.VOLUME_BETWEEN_SURFACES_Z_STACK) {
         return settings.bottomSurface_.isPositionCompletelyBelowSurface(
                 positionCorners, settings.bottomSurface_,
               zPos - settings.distanceBelowBottomSurface_,
                 false);
      } else if (spaceMode == MagellanGUIAcquisitionSettings.CUBOID_Z_STACK) {
         return zPos > settings.zEnd_;
      } else {
         //no zStack
         return zPos > zOrigin;
      }
   }

   public static double getZTopCoordinate(int spaceMode, MagellanGUIAcquisitionSettings settings,
           boolean zStageHasLimits, double zStageLowerLimit, double zStageUpperLimit,
                                          String zStage) {
      boolean towardsSampleIsPositive = true;
      if (spaceMode == MagellanGUIAcquisitionSettings.VOLUME_BETWEEN_SURFACES_Z_STACK
              || spaceMode == MagellanGUIAcquisitionSettings.SURFACE_FIXED_DISTANCE_Z_STACK) {
         int dir = 0;
         try {
            dir = Magellan.getCore().getFocusDirection(Magellan.getCore().getFocusDevice());
         } catch (Exception ex) {
            Log.log("Couldnt get focus direction from  core");
            throw new RuntimeException();
         }
         if (dir > 0) {
            towardsSampleIsPositive = true;
         } else if (dir < 0) {
            towardsSampleIsPositive = false;
         } else {
            Log.log("Couldn't get focus direction of Z drive. Configure using "
                  + "\"Devices--Hardware Configuration Wizard\"");
            throw new RuntimeException("Focus direction undefined");
         }
      }

      if (spaceMode == MagellanGUIAcquisitionSettings.SURFACE_FIXED_DISTANCE_Z_STACK) {
         List<Point3d> interpPoints = settings.fixedSurface_.getPoints();
         if (towardsSampleIsPositive) {
            double top = interpPoints.get(0).z - settings.distanceAboveFixedSurface_;
            return zStageHasLimits ? Math.max(zStageLowerLimit, top) : top;
         } else {
            double top = interpPoints.get(interpPoints.size() - 1).z
                  + settings.distanceAboveFixedSurface_;
            return zStageHasLimits ? Math.max(zStageUpperLimit, top) : top;
         }
      } else if (spaceMode == MagellanGUIAcquisitionSettings.VOLUME_BETWEEN_SURFACES_Z_STACK) {
         if (towardsSampleIsPositive) {
            List<Point3d> interpPoints = settings.topSurface_.getPoints();
            double top = interpPoints.get(0).z - settings.distanceAboveTopSurface_;
            return zStageHasLimits ? Math.max(zStageLowerLimit, top) : top;
         } else {
            List<Point3d> interpPoints = settings.topSurface_.getPoints();
            double top = interpPoints.get(interpPoints.size() - 1).z
                  + settings.distanceAboveTopSurface_;
            return zStageHasLimits ? Math.max(zStageLowerLimit, top) : top;
         }
      } else if (spaceMode == MagellanGUIAcquisitionSettings.CUBOID_Z_STACK) {
         return settings.zStart_;
      } else {
         try {
            //region2D or no region
            return Magellan.getCore().getPosition(zStage);
         } catch (Exception ex) {
            Log.log("couldn't get z position", true);
            throw new RuntimeException();
         }
      }
   }

   //TODO: this could be generalized into a method to get metadata specific to any
   // acwuisiton surface type
   public JSONArray getFixedSurfacePoints() {
      List<Point3d> points = ((MagellanGUIAcquisitionSettings) settings_).fixedSurface_.getPoints();
      JSONArray pointArray = new JSONArray();
      for (Point3d p : points) {
         pointArray.put(p.x + "_" + p.y + "_" + p.z);
      }
      return pointArray;
   }

   public int getSpaceMode() {
      return ((MagellanGUIAcquisitionSettings) settings_).spaceMode_;
   }

   private void createXYPositions() {
      try {
         if (((MagellanGUIAcquisitionSettings) settings_).xyFootprint_ == null) {
            //Use current stage position
            positions_ = new ArrayList<XYStagePosition>();
            positions_.add(new XYStagePosition(new Point2D.Double(
                    Magellan.getCore().getXPosition(), Magellan.getCore().getYPosition()), 0, 0));
         } else {
            positions_ = ((MagellanGUIAcquisitionSettings) settings_).xyFootprint_.getXYPositions();
         }

      } catch (Exception e) {
         e.printStackTrace();
         Log.log("Problem with Acquisition's XY positions. Check acquisition settings");
         throw new RuntimeException();
      }
   }

   public double getZOrigin() {
      return zOrigin_;
   }

   @Override
   public HashMap<String, ZAxis> getZAxes() {
      HashMap<String, ZAxis> zAxes = new HashMap<String, ZAxis>();
      String name = Magellan.getCore().getFocusDevice();
      zAxes.put(name, new ZAxis(name, zOrigin_, zStep_));
      return zAxes;
   }

   @Override
   public double getZOrigin(String name) {
      return zOrigin_;
   }

   public double getZStep() {
      return zStep_;
   }

   @Override
   public ViewerInterface getViewer() {
      return ((MagellanDatasetAndAcquisition) getDataSink()).getViewer();
   }

}<|MERGE_RESOLUTION|>--- conflicted
+++ resolved
@@ -42,13 +42,10 @@
 import org.micromanager.magellan.internal.misc.Log;
 import org.micromanager.magellan.internal.surfacesandregions.Point3d;
 import org.micromanager.ndtiffstorage.NDTiffAPI;
-<<<<<<< HEAD
 import org.micromanager.ndviewer.api.NDViewerAPI;
 import org.micromanager.ndviewer.api.NDViewerAcqInterface;
 import org.micromanager.remote.PycroManagerCompatibleAcq;
-=======
-import org.micromanager.ndviewer.api.ViewerInterface;
->>>>>>> 47d7c427
+
 
 /**
  *
@@ -526,9 +523,4 @@
       return zStep_;
    }
 
-   @Override
-   public ViewerInterface getViewer() {
-      return ((MagellanDatasetAndAcquisition) getDataSink()).getViewer();
-   }
-
 }