--- conflicted
+++ resolved
@@ -1,832 +1,415 @@
-<<<<<<< HEAD
-///////////////////////////////////////////////////////////////////////////////
-// AUTHOR:       Henry Pinkard, henry.pinkard@gmail.com
-//
-// COPYRIGHT:    University of California, San Francisco, 2015
-//
-// LICENSE:      This file is distributed under the BSD license.
-//               License text is included with the source distribution.
-//
-//               This file is distributed in the hope that it will be useful,
-//               but WITHOUT ANY WARRANTY; without even the implied warranty
-//               of MERCHANTABILITY or FITNESS FOR A PARTICULAR PURPOSE.
-//
-//               IN NO EVENT SHALL THE COPYRIGHT OWNER OR
-//               CONTRIBUTORS BE LIABLE FOR ANY DIRECT, INDIRECT,
-//               INCIDENTAL, SPECIAL, EXEMPLARY, OR CONSEQUENTIAL DAMAGES.
-//
-package org.micromanager.magellan.internal.magellanacq;
-
-import java.awt.geom.Point2D;
-
-import org.micromanager.acqj.api.*;
-
-import java.util.ArrayList;
-import java.util.Iterator;
-import java.util.LinkedList;
-import java.util.List;
-import java.util.concurrent.ConcurrentHashMap;
-import java.util.concurrent.ExecutionException;
-import java.util.concurrent.ExecutorService;
-import java.util.concurrent.Executors;
-import java.util.concurrent.Future;
-import java.util.concurrent.LinkedBlockingQueue;
-import java.util.function.Function;
-import java.util.function.Predicate;
-import java.util.stream.Stream;
-
-import org.micromanager.acqj.main.AcqEngMetadata;
-import org.micromanager.acqj.main.Acquisition;
-import org.micromanager.acqj.main.AcquisitionEvent;
-import org.micromanager.magellan.internal.main.Magellan;
-import org.micromanager.magellan.internal.misc.Log;
-import mmcorej.org.json.JSONObject;
-import org.micromanager.acqj.internal.AcquisitionEventIterator;
-import org.micromanager.acqj.util.AcqEventModules;
-import org.micromanager.acqj.util.ChannelSetting;
-import org.micromanager.acqj.util.xytiling.XYStagePosition;
-import org.micromanager.acqj.internal.Engine;
-import org.micromanager.magellan.internal.channels.ChannelGroupSettings;
-import org.micromanager.magellan.internal.channels.SingleChannelSetting;
-import org.micromanager.magellan.internal.gui.GUI;
-import org.micromanager.ndtiffstorage.NDTiffAPI;
-
-/**
- * A single time point acquisition that can dynamically expand in X,Y, and Z
- *
- * @author Henry
- */
-public class ExploreAcquisition extends Acquisition implements MagellanAcquisition {
-
-   private volatile double zTop_, zBottom_;
-   private List<XYStagePosition> positions_;
-   private ExploreAcqSettings settings_;
-
-   //Map with slice index as keys used to get rid of duplicate events
-   private ConcurrentHashMap<Integer, LinkedBlockingQueue<ExploreTileWaitingToAcquire>> queuedTileEvents_ = new ConcurrentHashMap<Integer, LinkedBlockingQueue<ExploreTileWaitingToAcquire>>();
-
-   private ExecutorService submittedSequenceMonitorExecutor_ = Executors.newSingleThreadExecutor((Runnable r) -> {
-      return new Thread(r, "Submitted sequence monitor");
-   });
-
-   private final double zOrigin_, zStep_;
-   private int minSliceIndex_, maxSliceIndex_;
-
-   public ExploreAcquisition(ExploreAcqSettings settings, DataSink sink) {
-      super(sink);
-      settings_ = settings;
-      zStep_ = settings.zStep_;
-
-      try {
-         zStage_ = Magellan.getCore().getFocusDevice();
-         //start at current z position
-         zTop_ = Magellan.getCore().getPosition(zStage_);
-         zOrigin_ = zTop_;
-         zBottom_ = Magellan.getCore().getPosition(zStage_);
-      } catch (Exception ex) {
-         Log.log("Couldn't get focus device position", true);
-         throw new RuntimeException();
-      }
-      int overlapX = (int) (Magellan.getCore().getImageWidth() * GUI.getTileOverlap() / 100);
-      int overlapY = (int) (Magellan.getCore().getImageHeight() * GUI.getTileOverlap() / 100);
-      initialize(overlapX, overlapY);
-   }
-
-   @Override
-   public void addToSummaryMetadata(JSONObject summaryMetadata) {
-      MagellanMD.setExploreAcq(summaryMetadata, true);
-      MagellanMD.setSavingName(summaryMetadata, ((MagellanDataManager) dataSink_).getName());
-      MagellanMD.setSavingName(summaryMetadata, ((MagellanDataManager) dataSink_).getDir());
-
-      AcqEngMetadata.setZStepUm(summaryMetadata, ((ExploreAcqSettings) settings_).zStep_);
-      createXYPositions();
-   }
-
-   public void addToImageMetadata(JSONObject tags) {
-
-   }
-
-   @Override
-   public boolean isFinished() {
-      if (dataSink_ != null) {
-         return dataSink_.isFinished();
-      }
-      return true;
-   }
-
-   @Override
-   public void abort() {
-      super.abort();
-      submittedSequenceMonitorExecutor_.shutdownNow();
-   }
-
-   /**
-    * Submit a iterator of acquisition events for execution.
-    *
-    * @param iter an iterator of acquisition events
-    * @param callback an ExceptionCallback for asynchronously handling
-    * exceptions
-    *
-    */
-   public void submitEventIterator(Iterator<AcquisitionEvent> iter, ExceptionCallback callback) {
-      submittedSequenceMonitorExecutor_.submit(() -> {
-         Future iteratorFuture = null;
-         try {
-            iteratorFuture = Engine.getInstance().submitEventIterator(iter, this);
-            iteratorFuture.get();
-         } catch (InterruptedException ex) {
-            iteratorFuture.cancel(true);
-         } catch (ExecutionException ex) {
-            callback.run(ex);
-         }
-      });
-   }
-
-   //Called by pycromanager
-   public NDTiffAPI getStorage() {
-      return dataSink_ == null ? null : ((MagellanDataManager) dataSink_).getStorage();
-   }
-
-   private void createXYPositions() {
-      try {
-         positions_ = new ArrayList<XYStagePosition>();
-         int fullTileWidth = (int) Magellan.getCore().getImageWidth();
-         int fullTileHeight = (int) Magellan.getCore().getImageHeight();
-         positions_.add(new XYStagePosition(new Point2D.Double(Magellan.getCore().getXPosition(),
-                 Magellan.getCore().getYPosition()), 0, 0));
-
-      } catch (Exception e) {
-         e.printStackTrace();
-         Log.log("Problem with Acquisition's XY positions. Check acquisition settings");
-         throw new RuntimeException();
-      }
-   }
-
-   /**
-    *
-    * @param sliceIndex 0 based slice index
-    * @return
-    */
-   public LinkedBlockingQueue<ExploreTileWaitingToAcquire> getTilesWaitingToAcquireAtSlice(int sliceIndex) {
-      return queuedTileEvents_.get(sliceIndex);
-   }
-
-   public void acquireTileAtCurrentLocation() {
-      double xPos, yPos, zPos;
-
-      try {
-         //get current XY and Z Positions
-         zPos = Magellan.getCore().getPosition(Magellan.getCore().getFocusDevice());
-         xPos = Magellan.getCore().getXPosition();
-         yPos = Magellan.getCore().getYPosition();
-      } catch (Exception ex) {
-         Log.log("Couldnt get device positions from core");
-         return;
-      }
-
-      int sliceIndex = (int) Math.round((zPos - zOrigin_) / zStep_);
-      int posIndex = ((MagellanDataManager) dataSink_).getFullResPositionIndexFromStageCoords(xPos, yPos);
-//      controls.setZLimitSliderValues(sliceIndex);
-
-      submitEvents(new int[]{(int) ((MagellanDataManager) dataSink_).getXYPosition(posIndex).getGridRow()},
-              new int[]{(int) ((MagellanDataManager) dataSink_).getXYPosition(posIndex).getGridCol()}, sliceIndex, sliceIndex);
-   }
-
-   public void acquireTiles(final int r1, final int c1, final int r2, final int c2) {
-      //So it doesnt slow down GUI
-      new Thread(() -> {
-         int minZIndex = getZLimitMinSliceIndex();
-         int maxZIndex = getZLimitMaxSliceIndex();
-
-         //order tile indices properly
-         int row1 = Math.min(r1, r2);
-         int row2 = Math.max(r1, r2);
-         int col1 = Math.min(c1, c2);
-         int col2 = Math.max(c1, c2);
-         //Get position Indices from manager based on row and column
-         //it will create new metadata as needed
-         int[] newPositionRows = new int[(row2 - row1 + 1) * (col2 - col1 + 1)];
-         int[] newPositionCols = new int[(row2 - row1 + 1) * (col2 - col1 + 1)];
-         for (int r = row1; r <= row2; r++) {
-            for (int c = col1; c <= col2; c++) {
-               int relativeRow = (r - row1);
-               int relativeCol = (c - col1);
-               int numRows = (1 + row2 - row1);
-               int i = ((relativeCol % 2 == 0) ? relativeRow : (numRows - relativeRow - 1)) + numRows * relativeCol;
-//               int i = (r - row1) + (1 + row2 - row1) * (c - col1);
-               newPositionRows[i] = r;
-               newPositionCols[i] = c;
-            }
-         }
-         submitEvents(newPositionRows, newPositionCols, minZIndex, maxZIndex);
-
-      }).start();
-
-   }
-
-   private void submitEvents(int[] newPositionRows, int[] newPositionCols, int minZIndex, int maxZIndex) {
-      int[] posIndices = ((MagellanDataManager) dataSink_).getPositionIndices(newPositionRows, newPositionCols);
-      List<XYStagePosition> allPositions = ((MagellanDataManager) dataSink_).getPositionList();
-      List<XYStagePosition> selectedXYPositions = new ArrayList<XYStagePosition>();
-      for (int i : posIndices) {
-         selectedXYPositions.add(allPositions.get(i));
-      }
-      ArrayList<Function<AcquisitionEvent, Iterator<AcquisitionEvent>>> acqFunctions
-              = new ArrayList<Function<AcquisitionEvent, Iterator<AcquisitionEvent>>>();
-      acqFunctions.add(positions(selectedXYPositions));
-      acqFunctions.add(AcqEventModules.zStack(minZIndex, maxZIndex + 1, zStep_, zOrigin_));
-      if (settings_.channels_ != null) {
-         ArrayList<ChannelSetting> channels = new ArrayList<ChannelSetting>();
-         if (getChannels() != null) {
-            for (String name : getChannels().getChannelNames()) {
-               SingleChannelSetting s = getChannels().getChannelSetting(name);
-               if (s.use_) {
-                  channels.add(s);
-               }
-            }
-         }
-         acqFunctions.add(AcqEventModules.channels(channels));
-      }
-
-      Iterator<AcquisitionEvent> iterator = new AcquisitionEventIterator(
-              new AcquisitionEvent(this), acqFunctions, monitorSliceIndices());
-
-      //Get rid of duplicates, send to acquisition engine 
-      Predicate<AcquisitionEvent> predicate = filterExistingEventsAndDisplayQueuedTiles();
-      List<AcquisitionEvent> eventList = new LinkedList<AcquisitionEvent>();
-      while (iterator.hasNext()) {
-         AcquisitionEvent event = iterator.next();
-         if (predicate.test(event)) {
-            eventList.add(event);
-         }
-      }
-
-      Function<AcquisitionEvent, AcquisitionEvent> removeTileToAcquireFn = (AcquisitionEvent e) -> {
-         queuedTileEvents_.get(e.getZIndex()).remove(new ExploreTileWaitingToAcquire(e.getGridRow(),
-                 e.getGridCol(), e.getZIndex(), e.getChannelConfig()));
-         return e;
-      };
-
-      ArrayList<Function<AcquisitionEvent, Iterator<AcquisitionEvent>>> list
-              = new ArrayList<Function<AcquisitionEvent, Iterator<AcquisitionEvent>>>();
-      Function<AcquisitionEvent, Iterator<AcquisitionEvent>> fn = (AcquisitionEvent t) -> {
-         return eventList.iterator();
-      };
-      list.add(fn);
-
-      submitEventIterator(new AcquisitionEventIterator(null, list, removeTileToAcquireFn), new ExceptionCallback() {
-         @Override
-         public void run(Exception e) {
-            Log.log(e, true);
-         }
-      });
-   }
-
-   private Function<AcquisitionEvent, Iterator<AcquisitionEvent>> positions(List<XYStagePosition> positions) {
-      return (AcquisitionEvent event) -> {
-         Stream.Builder<AcquisitionEvent> builder = Stream.builder();
-         if (positions == null) {
-            builder.accept(event);
-         } else {
-            for (int index = 0; index < positions.size(); index++) {
-               AcquisitionEvent posEvent = event.copy();
-               //These tell it what to acquire
-               posEvent.setGridCol(positions.get(index).getGridCol());
-               posEvent.setGridRow(positions.get(index).getGridRow());
-               //These tell how to store it
-               posEvent.setAxisPosition(MagellanMD.AXES_GRID_ROW, positions.get(index).getGridRow());
-               posEvent.setAxisPosition(MagellanMD.AXES_GRID_COL, positions.get(index).getGridCol());
-               posEvent.setX(positions.get(index).getCenter().x);
-               posEvent.setY(positions.get(index).getCenter().y);
-//               posEvent.setAxisPosition(MagellanMD.POSITION_AXIS, posIndices[index]);
-               builder.accept(posEvent);
-            }
-         }
-         return builder.build().iterator();
-      };
-   }
-
-   private Predicate<AcquisitionEvent> filterExistingEventsAndDisplayQueuedTiles() {
-      return (AcquisitionEvent event) -> {
-         try {
-            //add tile tile to list waiting to acquire for drawing purposes
-            if (!queuedTileEvents_.containsKey(event.getZIndex())) {
-               queuedTileEvents_.put(event.getZIndex(), new LinkedBlockingQueue<ExploreTileWaitingToAcquire>());
-            }
-
-            ExploreTileWaitingToAcquire tile = new ExploreTileWaitingToAcquire(event.getGridRow(),
-                    event.getGridCol(), event.getZIndex(), event.getChannelConfig());
-            if (queuedTileEvents_.get(event.getZIndex()).contains(tile)) {
-               return false; //This tile is already waiting to be acquired
-            }
-            queuedTileEvents_.get(event.getZIndex()).put(tile);
-            return true;
-         } catch (InterruptedException ex) {
-            throw new RuntimeException(ex);
-         }
-      };
-
-   }
-
-   private Function<AcquisitionEvent, AcquisitionEvent> monitorSliceIndices() {
-      return (AcquisitionEvent event) -> {
-         minSliceIndex_ = Math.min(minSliceIndex_, getZLimitMinSliceIndex());
-         maxSliceIndex_ = Math.max(maxSliceIndex_, getZLimitMaxSliceIndex());
-         return event;
-      };
-   }
-
-   /**
-    * get min slice index for according to z limit sliders
-    *
-    * @return
-    */
-   private int getZLimitMinSliceIndex() {
-      return (int) Math.round((zTop_ - zOrigin_) / zStep_);
-   }
-
-   /**
-    * get max slice index for current settings in explore acquisition
-    */
-   private int getZLimitMaxSliceIndex() {
-      return (int) Math.round((zBottom_ - zOrigin_) / zStep_);
-   }
-
-   /**
-    * get z coordinate for slice position
-    */
-   private double getZCoordinate(int sliceIndex) {
-      return zOrigin_ + zStep_ * sliceIndex;
-   }
-
-   public void setZLimits(double zTop, double zBottom) {
-      //Convention: z top should always be lower than zBottom
-      zBottom_ = Math.max(zTop, zBottom);
-      zTop_ = Math.min(zTop, zBottom);
-   }
-
-   @Override
-   public double getZOrigin() {
-      return zOrigin_;
-   }
-
-   @Override
-   public double getZStep() {
-      return ((ExploreAcqSettings) settings_).zStep_;
-   }
-
-   @Override
-   public ChannelGroupSettings getChannels() {
-      return settings_.channels_;
-   }
-
-   @Override
-   public MagellanGenericAcquisitionSettings getAcquisitionSettings() {
-      return settings_;
-   }
-
-   //slice and row/col index of an acquisition event in the queue
-   public class ExploreTileWaitingToAcquire {
-
-      public long row, col, sliceIndex;
-      public String channelName = null;
-
-      public ExploreTileWaitingToAcquire(long r, long c, int z, String ch) {
-         row = r;
-         col = c;
-         sliceIndex = z;
-         channelName = ch;
-      }
-
-      @Override
-      public boolean equals(Object other) {
-         String otherChannel = ((ExploreTileWaitingToAcquire) other).channelName;
-         if (((ExploreTileWaitingToAcquire) other).col == col && ((ExploreTileWaitingToAcquire) other).row == row
-                 && ((ExploreTileWaitingToAcquire) other).sliceIndex == sliceIndex) {
-            if (otherChannel == null && channelName == null) {
-               return true;
-            }
-            return otherChannel.equals(channelName);
-         }
-         return false;
-      }
-
-   }
-}
-=======
-///////////////////////////////////////////////////////////////////////////////
-// AUTHOR:       Henry Pinkard, henry.pinkard@gmail.com
-//
-// COPYRIGHT:    University of California, San Francisco, 2015
-//
-// LICENSE:      This file is distributed under the BSD license.
-//               License text is included with the source distribution.
-//
-//               This file is distributed in the hope that it will be useful,
-//               but WITHOUT ANY WARRANTY; without even the implied warranty
-//               of MERCHANTABILITY or FITNESS FOR A PARTICULAR PURPOSE.
-//
-//               IN NO EVENT SHALL THE COPYRIGHT OWNER OR
-//               CONTRIBUTORS BE LIABLE FOR ANY DIRECT, INDIRECT,
-//               INCIDENTAL, SPECIAL, EXEMPLARY, OR CONSEQUENTIAL DAMAGES.
-//
-package org.micromanager.magellan.internal.magellanacq;
-
-import java.awt.geom.Point2D;
-
-import org.micromanager.acqj.api.*;
-
-import java.util.ArrayList;
-import java.util.Iterator;
-import java.util.LinkedList;
-import java.util.List;
-import java.util.concurrent.ConcurrentHashMap;
-import java.util.concurrent.ExecutionException;
-import java.util.concurrent.ExecutorService;
-import java.util.concurrent.Executors;
-import java.util.concurrent.Future;
-import java.util.concurrent.LinkedBlockingQueue;
-import java.util.function.Function;
-import java.util.function.Predicate;
-import java.util.stream.Stream;
-
-import org.micromanager.acqj.main.AcqEngMetadata;
-import org.micromanager.acqj.main.Acquisition;
-import org.micromanager.acqj.main.AcquisitionEvent;
-import org.micromanager.magellan.internal.main.Magellan;
-import org.micromanager.magellan.internal.misc.Log;
-import mmcorej.org.json.JSONObject;
-import org.micromanager.acqj.internal.AcquisitionEventIterator;
-import org.micromanager.acqj.util.AcqEventModules;
-import org.micromanager.acqj.util.ChannelSetting;
-import org.micromanager.acqj.util.xytiling.XYStagePosition;
-import org.micromanager.acqj.internal.Engine;
-import org.micromanager.magellan.internal.channels.ChannelGroupSettings;
-import org.micromanager.magellan.internal.channels.SingleChannelSetting;
-import org.micromanager.magellan.internal.gui.GUI;
-import org.micromanager.multiresstorage.StorageAPI;
-import org.micromanager.remote.RemoteViewerStorageAdapter;
-
-/**
- * A single time point acquisition that can dynamically expand in X,Y, and Z
- *
- * @author Henry
- */
-public class ExploreAcquisition extends Acquisition implements MagellanAcquisition {
-
-   private volatile double zTop_, zBottom_;
-   private List<XYStagePosition> positions_;
-   private ExploreAcqSettings settings_;
-
-   //Map with slice index as keys used to get rid of duplicate events
-   private ConcurrentHashMap<Integer, LinkedBlockingQueue<ExploreTileWaitingToAcquire>> queuedTileEvents_ = new ConcurrentHashMap<Integer, LinkedBlockingQueue<ExploreTileWaitingToAcquire>>();
-
-   private ExecutorService submittedSequenceMonitorExecutor_ = Executors.newSingleThreadExecutor((Runnable r) -> {
-      return new Thread(r, "Submitted sequence monitor");
-   });
-
-   private final double zOrigin_, zStep_;
-   private int minSliceIndex_, maxSliceIndex_;
-
-   public ExploreAcquisition(ExploreAcqSettings settings, DataSink sink) {
-      super(sink);
-      settings_ = settings;
-      zStep_ = settings.zStep_;
-
-      try {
-         zStage_ = Magellan.getCore().getFocusDevice();
-         //start at current z position
-         zTop_ = Magellan.getCore().getPosition(zStage_);
-         zOrigin_ = zTop_;
-         zBottom_ = Magellan.getCore().getPosition(zStage_);
-      } catch (Exception ex) {
-         Log.log("Couldn't get focus device position", true);
-         throw new RuntimeException();
-      }
-      int overlapX = (int) (Magellan.getCore().getImageWidth() * GUI.getTileOverlap() / 100);
-      int overlapY = (int) (Magellan.getCore().getImageHeight() * GUI.getTileOverlap() / 100);
-      initialize(overlapX, overlapY);
-   }
-
-   @Override
-   public void addToSummaryMetadata(JSONObject summaryMetadata) {
-      MagellanMD.setExploreAcq(summaryMetadata, true);
-      MagellanMD.setSavingName(summaryMetadata, ((MagellanDataManager) dataSink_).getName());
-      MagellanMD.setSavingName(summaryMetadata, ((MagellanDataManager) dataSink_).getDir());
-
-      AcqEngMetadata.setZStepUm(summaryMetadata, ((ExploreAcqSettings) settings_).zStep_);
-      createXYPositions();
-   }
-
-   public void addToImageMetadata(JSONObject tags) {
-
-   }
-
-   @Override
-   public boolean isFinished() {
-      if (dataSink_ != null) {
-         return dataSink_.isFinished();
-      }
-      return true;
-   }
-
-   @Override
-   public void abort() {
-      super.abort();
-      submittedSequenceMonitorExecutor_.shutdownNow();
-   }
-
-   /**
-    * Submit a iterator of acquisition events for execution.
-    *
-    * @param iter an iterator of acquisition events
-    * @param callback an ExceptionCallback for asynchronously handling
-    * exceptions
-    *
-    */
-   public void submitEventIterator(Iterator<AcquisitionEvent> iter, ExceptionCallback callback) {
-      submittedSequenceMonitorExecutor_.submit(() -> {
-         Future iteratorFuture = null;
-         try {
-            iteratorFuture = Engine.getInstance().submitEventIterator(iter, this);
-            iteratorFuture.get();
-         } catch (InterruptedException ex) {
-            iteratorFuture.cancel(true);
-         } catch (ExecutionException ex) {
-            callback.run(ex);
-         }
-      });
-   }
-
-   //Called by pycromanager
-   public StorageAPI getStorage() {
-      return dataSink_ == null ? null : ((MagellanDataManager) dataSink_).getStorage();
-   }
-
-   private void createXYPositions() {
-      try {
-         positions_ = new ArrayList<XYStagePosition>();
-         int fullTileWidth = (int) Magellan.getCore().getImageWidth();
-         int fullTileHeight = (int) Magellan.getCore().getImageHeight();
-         positions_.add(new XYStagePosition(new Point2D.Double(Magellan.getCore().getXPosition(),
-                 Magellan.getCore().getYPosition()), 0, 0));
-
-      } catch (Exception e) {
-         e.printStackTrace();
-         Log.log("Problem with Acquisition's XY positions. Check acquisition settings");
-         throw new RuntimeException();
-      }
-   }
-
-   /**
-    *
-    * @param sliceIndex 0 based slice index
-    * @return
-    */
-   public LinkedBlockingQueue<ExploreTileWaitingToAcquire> getTilesWaitingToAcquireAtSlice(int sliceIndex) {
-      return queuedTileEvents_.get(sliceIndex);
-   }
-
-   public void acquireTileAtCurrentLocation() {
-      double xPos, yPos, zPos;
-
-      try {
-         //get current XY and Z Positions
-         zPos = Magellan.getCore().getPosition(Magellan.getCore().getFocusDevice());
-         xPos = Magellan.getCore().getXPosition();
-         yPos = Magellan.getCore().getYPosition();
-      } catch (Exception ex) {
-         Log.log("Couldnt get device positions from core");
-         return;
-      }
-
-      int sliceIndex = (int) Math.round((zPos - zOrigin_) / zStep_);
-      int posIndex = ((MagellanDataManager) dataSink_).getFullResPositionIndexFromStageCoords(xPos, yPos);
-//      controls.setZLimitSliderValues(sliceIndex);
-
-      submitEvents(new int[]{(int) ((MagellanDataManager) dataSink_).getXYPosition(posIndex).getGridRow()},
-              new int[]{(int) ((MagellanDataManager) dataSink_).getXYPosition(posIndex).getGridCol()}, sliceIndex, sliceIndex);
-   }
-
-   public void acquireTiles(final int r1, final int c1, final int r2, final int c2) {
-      //So it doesnt slow down GUI
-      new Thread(() -> {
-         int minZIndex = getZLimitMinSliceIndex();
-         int maxZIndex = getZLimitMaxSliceIndex();
-
-         //order tile indices properly
-         int row1 = Math.min(r1, r2);
-         int row2 = Math.max(r1, r2);
-         int col1 = Math.min(c1, c2);
-         int col2 = Math.max(c1, c2);
-         //Get position Indices from manager based on row and column
-         //it will create new metadata as needed
-         int[] newPositionRows = new int[(row2 - row1 + 1) * (col2 - col1 + 1)];
-         int[] newPositionCols = new int[(row2 - row1 + 1) * (col2 - col1 + 1)];
-         for (int r = row1; r <= row2; r++) {
-            for (int c = col1; c <= col2; c++) {
-               int relativeRow = (r - row1);
-               int relativeCol = (c - col1);
-               int numRows = (1 + row2 - row1);
-               int i = ((relativeCol % 2 == 0) ? relativeRow : (numRows - relativeRow - 1)) + numRows * relativeCol;
-//               int i = (r - row1) + (1 + row2 - row1) * (c - col1);
-               newPositionRows[i] = r;
-               newPositionCols[i] = c;
-            }
-         }
-         submitEvents(newPositionRows, newPositionCols, minZIndex, maxZIndex);
-
-      }).start();
-
-   }
-
-   private void submitEvents(int[] newPositionRows, int[] newPositionCols, int minZIndex, int maxZIndex) {
-      int[] posIndices = ((MagellanDataManager) dataSink_).getPositionIndices(newPositionRows, newPositionCols);
-      List<XYStagePosition> allPositions = ((MagellanDataManager) dataSink_).getPositionList();
-      List<XYStagePosition> selectedXYPositions = new ArrayList<XYStagePosition>();
-      for (int i : posIndices) {
-         selectedXYPositions.add(allPositions.get(i));
-      }
-      ArrayList<Function<AcquisitionEvent, Iterator<AcquisitionEvent>>> acqFunctions
-              = new ArrayList<Function<AcquisitionEvent, Iterator<AcquisitionEvent>>>();
-      acqFunctions.add(positions(selectedXYPositions));
-      acqFunctions.add(AcqEventModules.zStack(minZIndex, maxZIndex + 1, zStep_, zOrigin_));
-      if (settings_.channels_ != null) {
-         ArrayList<ChannelSetting> channels = new ArrayList<ChannelSetting>();
-         if (getChannels() != null) {
-            for (String name : getChannels().getChannelNames()) {
-               SingleChannelSetting s = getChannels().getChannelSetting(name);
-               if (s.use_) {
-                  channels.add(s);
-               }
-            }
-         }
-         acqFunctions.add(AcqEventModules.channels(channels));
-      }
-
-      Iterator<AcquisitionEvent> iterator = new AcquisitionEventIterator(
-              new AcquisitionEvent(this), acqFunctions, monitorSliceIndices());
-
-      //Get rid of duplicates, send to acquisition engine 
-      Predicate<AcquisitionEvent> predicate = filterExistingEventsAndDisplayQueuedTiles();
-      List<AcquisitionEvent> eventList = new LinkedList<AcquisitionEvent>();
-      while (iterator.hasNext()) {
-         AcquisitionEvent event = iterator.next();
-         if (predicate.test(event)) {
-            eventList.add(event);
-         }
-      }
-
-      Function<AcquisitionEvent, AcquisitionEvent> removeTileToAcquireFn = (AcquisitionEvent e) -> {
-         queuedTileEvents_.get(e.getZIndex()).remove(new ExploreTileWaitingToAcquire(e.getGridRow(),
-                 e.getGridCol(), e.getZIndex(), e.getChannelConfig()));
-         return e;
-      };
-
-      ArrayList<Function<AcquisitionEvent, Iterator<AcquisitionEvent>>> list
-              = new ArrayList<Function<AcquisitionEvent, Iterator<AcquisitionEvent>>>();
-      Function<AcquisitionEvent, Iterator<AcquisitionEvent>> fn = (AcquisitionEvent t) -> {
-         return eventList.iterator();
-      };
-      list.add(fn);
-
-      submitEventIterator(new AcquisitionEventIterator(null, list, removeTileToAcquireFn), new ExceptionCallback() {
-         @Override
-         public void run(Exception e) {
-            Log.log(e, true);
-         }
-      });
-   }
-
-   private Function<AcquisitionEvent, Iterator<AcquisitionEvent>> positions(List<XYStagePosition> positions) {
-      return (AcquisitionEvent event) -> {
-         Stream.Builder<AcquisitionEvent> builder = Stream.builder();
-         if (positions == null) {
-            builder.accept(event);
-         } else {
-            for (int index = 0; index < positions.size(); index++) {
-               AcquisitionEvent posEvent = event.copy();
-               //These tell it what to acquire
-               posEvent.setGridCol(positions.get(index).getGridCol());
-               posEvent.setGridRow(positions.get(index).getGridRow());
-               //These tell how to store it
-               posEvent.setAxisPosition(MagellanMD.AXES_GRID_ROW, positions.get(index).getGridRow());
-               posEvent.setAxisPosition(MagellanMD.AXES_GRID_COL, positions.get(index).getGridCol());
-               posEvent.setX(positions.get(index).getCenter().x);
-               posEvent.setY(positions.get(index).getCenter().y);
-//               posEvent.setAxisPosition(MagellanMD.POSITION_AXIS, posIndices[index]);
-               builder.accept(posEvent);
-            }
-         }
-         return builder.build().iterator();
-      };
-   }
-
-   private Predicate<AcquisitionEvent> filterExistingEventsAndDisplayQueuedTiles() {
-      return (AcquisitionEvent event) -> {
-         try {
-            //add tile tile to list waiting to acquire for drawing purposes
-            if (!queuedTileEvents_.containsKey(event.getZIndex())) {
-               queuedTileEvents_.put(event.getZIndex(), new LinkedBlockingQueue<ExploreTileWaitingToAcquire>());
-            }
-
-            ExploreTileWaitingToAcquire tile = new ExploreTileWaitingToAcquire(event.getGridRow(),
-                    event.getGridCol(), event.getZIndex(), event.getChannelConfig());
-            if (queuedTileEvents_.get(event.getZIndex()).contains(tile)) {
-               return false; //This tile is already waiting to be acquired
-            }
-            queuedTileEvents_.get(event.getZIndex()).put(tile);
-            return true;
-         } catch (InterruptedException ex) {
-            throw new RuntimeException(ex);
-         }
-      };
-
-   }
-
-   private Function<AcquisitionEvent, AcquisitionEvent> monitorSliceIndices() {
-      return (AcquisitionEvent event) -> {
-         minSliceIndex_ = Math.min(minSliceIndex_, getZLimitMinSliceIndex());
-         maxSliceIndex_ = Math.max(maxSliceIndex_, getZLimitMaxSliceIndex());
-         return event;
-      };
-   }
-
-   /**
-    * get min slice index for according to z limit sliders
-    *
-    * @return
-    */
-   private int getZLimitMinSliceIndex() {
-      return (int) Math.round((zTop_ - zOrigin_) / zStep_);
-   }
-
-   /**
-    * get max slice index for current settings in explore acquisition
-    */
-   private int getZLimitMaxSliceIndex() {
-      return (int) Math.round((zBottom_ - zOrigin_) / zStep_);
-   }
-
-   /**
-    * get z coordinate for slice position
-    */
-   private double getZCoordinate(int sliceIndex) {
-      return zOrigin_ + zStep_ * sliceIndex;
-   }
-
-   public void setZLimits(double zTop, double zBottom) {
-      //Convention: z top should always be lower than zBottom
-      zBottom_ = Math.max(zTop, zBottom);
-      zTop_ = Math.min(zTop, zBottom);
-   }
-
-   @Override
-   public double getZOrigin() {
-      return zOrigin_;
-   }
-
-   @Override
-   public double getZStep() {
-      return ((ExploreAcqSettings) settings_).zStep_;
-   }
-
-   @Override
-   public ChannelGroupSettings getChannels() {
-      return settings_.channels_;
-   }
-
-   @Override
-   public MagellanGenericAcquisitionSettings getAcquisitionSettings() {
-      return settings_;
-   }
-
-   //slice and row/col index of an acquisition event in the queue
-   public class ExploreTileWaitingToAcquire {
-
-      public long row, col, sliceIndex;
-      public String channelName = null;
-
-      public ExploreTileWaitingToAcquire(long r, long c, int z, String ch) {
-         row = r;
-         col = c;
-         sliceIndex = z;
-         channelName = ch;
-      }
-
-      @Override
-      public boolean equals(Object other) {
-         String otherChannel = ((ExploreTileWaitingToAcquire) other).channelName;
-         if (((ExploreTileWaitingToAcquire) other).col == col && ((ExploreTileWaitingToAcquire) other).row == row
-                 && ((ExploreTileWaitingToAcquire) other).sliceIndex == sliceIndex) {
-            if (otherChannel == null && channelName == null) {
-               return true;
-            }
-            return otherChannel.equals(channelName);
-         }
-         return false;
-      }
-
-   }
-}
->>>>>>> 094ffdd7
+///////////////////////////////////////////////////////////////////////////////
+// AUTHOR:       Henry Pinkard, henry.pinkard@gmail.com
+//
+// COPYRIGHT:    University of California, San Francisco, 2015
+//
+// LICENSE:      This file is distributed under the BSD license.
+//               License text is included with the source distribution.
+//
+//               This file is distributed in the hope that it will be useful,
+//               but WITHOUT ANY WARRANTY; without even the implied warranty
+//               of MERCHANTABILITY or FITNESS FOR A PARTICULAR PURPOSE.
+//
+//               IN NO EVENT SHALL THE COPYRIGHT OWNER OR
+//               CONTRIBUTORS BE LIABLE FOR ANY DIRECT, INDIRECT,
+//               INCIDENTAL, SPECIAL, EXEMPLARY, OR CONSEQUENTIAL DAMAGES.
+//
+package org.micromanager.magellan.internal.magellanacq;
+
+import java.awt.geom.Point2D;
+
+import org.micromanager.acqj.api.*;
+
+import java.util.ArrayList;
+import java.util.Iterator;
+import java.util.LinkedList;
+import java.util.List;
+import java.util.concurrent.ConcurrentHashMap;
+import java.util.concurrent.ExecutionException;
+import java.util.concurrent.ExecutorService;
+import java.util.concurrent.Executors;
+import java.util.concurrent.Future;
+import java.util.concurrent.LinkedBlockingQueue;
+import java.util.function.Function;
+import java.util.function.Predicate;
+import java.util.stream.Stream;
+
+import org.micromanager.acqj.main.AcqEngMetadata;
+import org.micromanager.acqj.main.Acquisition;
+import org.micromanager.acqj.main.AcquisitionEvent;
+import org.micromanager.magellan.internal.main.Magellan;
+import org.micromanager.magellan.internal.misc.Log;
+import mmcorej.org.json.JSONObject;
+import org.micromanager.acqj.internal.AcquisitionEventIterator;
+import org.micromanager.acqj.util.AcqEventModules;
+import org.micromanager.acqj.util.ChannelSetting;
+import org.micromanager.acqj.util.xytiling.XYStagePosition;
+import org.micromanager.acqj.internal.Engine;
+import org.micromanager.magellan.internal.channels.ChannelGroupSettings;
+import org.micromanager.magellan.internal.channels.SingleChannelSetting;
+import org.micromanager.magellan.internal.gui.GUI;
+import org.micromanager.ndtiffstorage.NDTiffAPI;
+
+/**
+ * A single time point acquisition that can dynamically expand in X,Y, and Z
+ *
+ * @author Henry
+ */
+public class ExploreAcquisition extends Acquisition implements MagellanAcquisition {
+
+   private volatile double zTop_, zBottom_;
+   private List<XYStagePosition> positions_;
+   private ExploreAcqSettings settings_;
+
+   //Map with slice index as keys used to get rid of duplicate events
+   private ConcurrentHashMap<Integer, LinkedBlockingQueue<ExploreTileWaitingToAcquire>> queuedTileEvents_ = new ConcurrentHashMap<Integer, LinkedBlockingQueue<ExploreTileWaitingToAcquire>>();
+
+   private ExecutorService submittedSequenceMonitorExecutor_ = Executors.newSingleThreadExecutor((Runnable r) -> {
+      return new Thread(r, "Submitted sequence monitor");
+   });
+
+   private final double zOrigin_, zStep_;
+   private int minSliceIndex_, maxSliceIndex_;
+
+   public ExploreAcquisition(ExploreAcqSettings settings, DataSink sink) {
+      super(sink);
+      settings_ = settings;
+      zStep_ = settings.zStep_;
+
+      try {
+         zStage_ = Magellan.getCore().getFocusDevice();
+         //start at current z position
+         zTop_ = Magellan.getCore().getPosition(zStage_);
+         zOrigin_ = zTop_;
+         zBottom_ = Magellan.getCore().getPosition(zStage_);
+      } catch (Exception ex) {
+         Log.log("Couldn't get focus device position", true);
+         throw new RuntimeException();
+      }
+      int overlapX = (int) (Magellan.getCore().getImageWidth() * GUI.getTileOverlap() / 100);
+      int overlapY = (int) (Magellan.getCore().getImageHeight() * GUI.getTileOverlap() / 100);
+      initialize(overlapX, overlapY);
+   }
+
+   @Override
+   public void addToSummaryMetadata(JSONObject summaryMetadata) {
+      MagellanMD.setExploreAcq(summaryMetadata, true);
+      MagellanMD.setSavingName(summaryMetadata, ((MagellanDataManager) dataSink_).getName());
+      MagellanMD.setSavingName(summaryMetadata, ((MagellanDataManager) dataSink_).getDir());
+
+      AcqEngMetadata.setZStepUm(summaryMetadata, ((ExploreAcqSettings) settings_).zStep_);
+      createXYPositions();
+   }
+
+   public void addToImageMetadata(JSONObject tags) {
+
+   }
+
+   @Override
+   public boolean isFinished() {
+      if (dataSink_ != null) {
+         return dataSink_.isFinished();
+      }
+      return true;
+   }
+
+   @Override
+   public void abort() {
+      super.abort();
+      submittedSequenceMonitorExecutor_.shutdownNow();
+   }
+
+   /**
+    * Submit a iterator of acquisition events for execution.
+    *
+    * @param iter an iterator of acquisition events
+    * @param callback an ExceptionCallback for asynchronously handling
+    * exceptions
+    *
+    */
+   public void submitEventIterator(Iterator<AcquisitionEvent> iter, ExceptionCallback callback) {
+      submittedSequenceMonitorExecutor_.submit(() -> {
+         Future iteratorFuture = null;
+         try {
+            iteratorFuture = Engine.getInstance().submitEventIterator(iter, this);
+            iteratorFuture.get();
+         } catch (InterruptedException ex) {
+            iteratorFuture.cancel(true);
+         } catch (ExecutionException ex) {
+            callback.run(ex);
+         }
+      });
+   }
+
+   //Called by pycromanager
+   public NDTiffAPI getStorage() {
+      return dataSink_ == null ? null : ((MagellanDataManager) dataSink_).getStorage();
+   }
+
+   private void createXYPositions() {
+      try {
+         positions_ = new ArrayList<XYStagePosition>();
+         int fullTileWidth = (int) Magellan.getCore().getImageWidth();
+         int fullTileHeight = (int) Magellan.getCore().getImageHeight();
+         positions_.add(new XYStagePosition(new Point2D.Double(Magellan.getCore().getXPosition(),
+                 Magellan.getCore().getYPosition()), 0, 0));
+
+      } catch (Exception e) {
+         e.printStackTrace();
+         Log.log("Problem with Acquisition's XY positions. Check acquisition settings");
+         throw new RuntimeException();
+      }
+   }
+
+   /**
+    *
+    * @param sliceIndex 0 based slice index
+    * @return
+    */
+   public LinkedBlockingQueue<ExploreTileWaitingToAcquire> getTilesWaitingToAcquireAtSlice(int sliceIndex) {
+      return queuedTileEvents_.get(sliceIndex);
+   }
+
+   public void acquireTileAtCurrentLocation() {
+      double xPos, yPos, zPos;
+
+      try {
+         //get current XY and Z Positions
+         zPos = Magellan.getCore().getPosition(Magellan.getCore().getFocusDevice());
+         xPos = Magellan.getCore().getXPosition();
+         yPos = Magellan.getCore().getYPosition();
+      } catch (Exception ex) {
+         Log.log("Couldnt get device positions from core");
+         return;
+      }
+
+      int sliceIndex = (int) Math.round((zPos - zOrigin_) / zStep_);
+      int posIndex = ((MagellanDataManager) dataSink_).getFullResPositionIndexFromStageCoords(xPos, yPos);
+//      controls.setZLimitSliderValues(sliceIndex);
+
+      submitEvents(new int[]{(int) ((MagellanDataManager) dataSink_).getXYPosition(posIndex).getGridRow()},
+              new int[]{(int) ((MagellanDataManager) dataSink_).getXYPosition(posIndex).getGridCol()}, sliceIndex, sliceIndex);
+   }
+
+   public void acquireTiles(final int r1, final int c1, final int r2, final int c2) {
+      //So it doesnt slow down GUI
+      new Thread(() -> {
+         int minZIndex = getZLimitMinSliceIndex();
+         int maxZIndex = getZLimitMaxSliceIndex();
+
+         //order tile indices properly
+         int row1 = Math.min(r1, r2);
+         int row2 = Math.max(r1, r2);
+         int col1 = Math.min(c1, c2);
+         int col2 = Math.max(c1, c2);
+         //Get position Indices from manager based on row and column
+         //it will create new metadata as needed
+         int[] newPositionRows = new int[(row2 - row1 + 1) * (col2 - col1 + 1)];
+         int[] newPositionCols = new int[(row2 - row1 + 1) * (col2 - col1 + 1)];
+         for (int r = row1; r <= row2; r++) {
+            for (int c = col1; c <= col2; c++) {
+               int relativeRow = (r - row1);
+               int relativeCol = (c - col1);
+               int numRows = (1 + row2 - row1);
+               int i = ((relativeCol % 2 == 0) ? relativeRow : (numRows - relativeRow - 1)) + numRows * relativeCol;
+//               int i = (r - row1) + (1 + row2 - row1) * (c - col1);
+               newPositionRows[i] = r;
+               newPositionCols[i] = c;
+            }
+         }
+         submitEvents(newPositionRows, newPositionCols, minZIndex, maxZIndex);
+
+      }).start();
+
+   }
+
+   private void submitEvents(int[] newPositionRows, int[] newPositionCols, int minZIndex, int maxZIndex) {
+      int[] posIndices = ((MagellanDataManager) dataSink_).getPositionIndices(newPositionRows, newPositionCols);
+      List<XYStagePosition> allPositions = ((MagellanDataManager) dataSink_).getPositionList();
+      List<XYStagePosition> selectedXYPositions = new ArrayList<XYStagePosition>();
+      for (int i : posIndices) {
+         selectedXYPositions.add(allPositions.get(i));
+      }
+      ArrayList<Function<AcquisitionEvent, Iterator<AcquisitionEvent>>> acqFunctions
+              = new ArrayList<Function<AcquisitionEvent, Iterator<AcquisitionEvent>>>();
+      acqFunctions.add(positions(selectedXYPositions));
+      acqFunctions.add(AcqEventModules.zStack(minZIndex, maxZIndex + 1, zStep_, zOrigin_));
+      if (settings_.channels_ != null) {
+         ArrayList<ChannelSetting> channels = new ArrayList<ChannelSetting>();
+         if (getChannels() != null) {
+            for (String name : getChannels().getChannelNames()) {
+               SingleChannelSetting s = getChannels().getChannelSetting(name);
+               if (s.use_) {
+                  channels.add(s);
+               }
+            }
+         }
+         acqFunctions.add(AcqEventModules.channels(channels));
+      }
+
+      Iterator<AcquisitionEvent> iterator = new AcquisitionEventIterator(
+              new AcquisitionEvent(this), acqFunctions, monitorSliceIndices());
+
+      //Get rid of duplicates, send to acquisition engine 
+      Predicate<AcquisitionEvent> predicate = filterExistingEventsAndDisplayQueuedTiles();
+      List<AcquisitionEvent> eventList = new LinkedList<AcquisitionEvent>();
+      while (iterator.hasNext()) {
+         AcquisitionEvent event = iterator.next();
+         if (predicate.test(event)) {
+            eventList.add(event);
+         }
+      }
+
+      Function<AcquisitionEvent, AcquisitionEvent> removeTileToAcquireFn = (AcquisitionEvent e) -> {
+         queuedTileEvents_.get(e.getZIndex()).remove(new ExploreTileWaitingToAcquire(e.getGridRow(),
+                 e.getGridCol(), e.getZIndex(), e.getChannelConfig()));
+         return e;
+      };
+
+      ArrayList<Function<AcquisitionEvent, Iterator<AcquisitionEvent>>> list
+              = new ArrayList<Function<AcquisitionEvent, Iterator<AcquisitionEvent>>>();
+      Function<AcquisitionEvent, Iterator<AcquisitionEvent>> fn = (AcquisitionEvent t) -> {
+         return eventList.iterator();
+      };
+      list.add(fn);
+
+      submitEventIterator(new AcquisitionEventIterator(null, list, removeTileToAcquireFn), new ExceptionCallback() {
+         @Override
+         public void run(Exception e) {
+            Log.log(e, true);
+         }
+      });
+   }
+
+   private Function<AcquisitionEvent, Iterator<AcquisitionEvent>> positions(List<XYStagePosition> positions) {
+      return (AcquisitionEvent event) -> {
+         Stream.Builder<AcquisitionEvent> builder = Stream.builder();
+         if (positions == null) {
+            builder.accept(event);
+         } else {
+            for (int index = 0; index < positions.size(); index++) {
+               AcquisitionEvent posEvent = event.copy();
+               //These tell it what to acquire
+               posEvent.setGridCol(positions.get(index).getGridCol());
+               posEvent.setGridRow(positions.get(index).getGridRow());
+               //These tell how to store it
+               posEvent.setAxisPosition(MagellanMD.AXES_GRID_ROW, positions.get(index).getGridRow());
+               posEvent.setAxisPosition(MagellanMD.AXES_GRID_COL, positions.get(index).getGridCol());
+               posEvent.setX(positions.get(index).getCenter().x);
+               posEvent.setY(positions.get(index).getCenter().y);
+//               posEvent.setAxisPosition(MagellanMD.POSITION_AXIS, posIndices[index]);
+               builder.accept(posEvent);
+            }
+         }
+         return builder.build().iterator();
+      };
+   }
+
+   private Predicate<AcquisitionEvent> filterExistingEventsAndDisplayQueuedTiles() {
+      return (AcquisitionEvent event) -> {
+         try {
+            //add tile tile to list waiting to acquire for drawing purposes
+            if (!queuedTileEvents_.containsKey(event.getZIndex())) {
+               queuedTileEvents_.put(event.getZIndex(), new LinkedBlockingQueue<ExploreTileWaitingToAcquire>());
+            }
+
+            ExploreTileWaitingToAcquire tile = new ExploreTileWaitingToAcquire(event.getGridRow(),
+                    event.getGridCol(), event.getZIndex(), event.getChannelConfig());
+            if (queuedTileEvents_.get(event.getZIndex()).contains(tile)) {
+               return false; //This tile is already waiting to be acquired
+            }
+            queuedTileEvents_.get(event.getZIndex()).put(tile);
+            return true;
+         } catch (InterruptedException ex) {
+            throw new RuntimeException(ex);
+         }
+      };
+
+   }
+
+   private Function<AcquisitionEvent, AcquisitionEvent> monitorSliceIndices() {
+      return (AcquisitionEvent event) -> {
+         minSliceIndex_ = Math.min(minSliceIndex_, getZLimitMinSliceIndex());
+         maxSliceIndex_ = Math.max(maxSliceIndex_, getZLimitMaxSliceIndex());
+         return event;
+      };
+   }
+
+   /**
+    * get min slice index for according to z limit sliders
+    *
+    * @return
+    */
+   private int getZLimitMinSliceIndex() {
+      return (int) Math.round((zTop_ - zOrigin_) / zStep_);
+   }
+
+   /**
+    * get max slice index for current settings in explore acquisition
+    */
+   private int getZLimitMaxSliceIndex() {
+      return (int) Math.round((zBottom_ - zOrigin_) / zStep_);
+   }
+
+   /**
+    * get z coordinate for slice position
+    */
+   private double getZCoordinate(int sliceIndex) {
+      return zOrigin_ + zStep_ * sliceIndex;
+   }
+
+   public void setZLimits(double zTop, double zBottom) {
+      //Convention: z top should always be lower than zBottom
+      zBottom_ = Math.max(zTop, zBottom);
+      zTop_ = Math.min(zTop, zBottom);
+   }
+
+   @Override
+   public double getZOrigin() {
+      return zOrigin_;
+   }
+
+   @Override
+   public double getZStep() {
+      return ((ExploreAcqSettings) settings_).zStep_;
+   }
+
+   @Override
+   public ChannelGroupSettings getChannels() {
+      return settings_.channels_;
+   }
+
+   @Override
+   public MagellanGenericAcquisitionSettings getAcquisitionSettings() {
+      return settings_;
+   }
+
+   //slice and row/col index of an acquisition event in the queue
+   public class ExploreTileWaitingToAcquire {
+
+      public long row, col, sliceIndex;
+      public String channelName = null;
+
+      public ExploreTileWaitingToAcquire(long r, long c, int z, String ch) {
+         row = r;
+         col = c;
+         sliceIndex = z;
+         channelName = ch;
+      }
+
+      @Override
+      public boolean equals(Object other) {
+         String otherChannel = ((ExploreTileWaitingToAcquire) other).channelName;
+         if (((ExploreTileWaitingToAcquire) other).col == col && ((ExploreTileWaitingToAcquire) other).row == row
+                 && ((ExploreTileWaitingToAcquire) other).sliceIndex == sliceIndex) {
+            if (otherChannel == null && channelName == null) {
+               return true;
+            }
+            return otherChannel.equals(channelName);
+         }
+         return false;
+      }
+
+   }
+}
+