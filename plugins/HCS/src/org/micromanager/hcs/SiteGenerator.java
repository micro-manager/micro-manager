package org.micromanager.hcs;

import java.awt.event.ActionEvent;
import java.awt.event.ActionListener;
import java.awt.event.WindowAdapter;
import java.awt.event.WindowEvent;
import java.awt.geom.Point2D;

import javax.swing.JButton;
import javax.swing.JCheckBox;
import javax.swing.JComboBox;
import javax.swing.JLabel;
import javax.swing.JOptionPane;
import javax.swing.JTextField;
import javax.swing.SpringLayout;

import org.micromanager.MMPlugin;
import org.micromanager.MultiStagePosition;
import org.micromanager.PositionList;
import org.micromanager.Studio;
import org.micromanager.StagePosition;
import org.micromanager.internal.utils.MMFrame;
import org.micromanager.internal.utils.MMScriptException;
import org.micromanager.internal.utils.TextUtils;

import com.swtdesigner.SwingResourceManager;

import javax.swing.border.LineBorder;

import java.awt.Color;
import java.awt.Component;

import javax.swing.JRadioButton;
import javax.swing.ButtonGroup;

import java.awt.Dimension;
import java.awt.event.FocusEvent;
import java.awt.event.FocusListener;

/**
 * @author nenad
 *
 */
public class SiteGenerator extends MMFrame implements ParentPlateGUI, MMPlugin {

   private JTextField spacingField_;
   private JTextField columnsField_;
   private JTextField rowsField_;
   private JComboBox plateIDCombo_;
   private static final long serialVersionUID = 1L;
   private final SpringLayout springLayout;
   private SBSPlate plate_;
   private PlatePanel platePanel_;
   private Studio app_;
   private final Point2D.Double xyStagePos_;
   private double zStagePos_;
   private final Point2D.Double cursorPos_;
   private String stageWell_;
   private String stageSite_;
   private String cursorWell_;
   private String cursorSite_;
   PositionList threePtList_;
   AFPlane focusPlane_;
   private final String PLATE_FORMAT_ID = "plate_format_id";
   private final String SITE_SPACING = "site_spacing_x";
   private final String SITE_ROWS = "site_rows";
   private final String SITE_COLS = "site_cols";
   private final String LOCK_ASPECT = "lock_aspect";
   private final String POINTER_MOVE = "Move";
   private final String POINTER_SELECT = "Select";
   private final String ROOT_DIR = "root";
   private final String PLATE_DIR = "plate";
   public static final String menuName = "HCS Site Generator";
   public static final String tooltipDescription =
           "Generate position list for multi-well plates";
   //private JCheckBox lockAspectCheckBox_;
   private final JLabel statusLabel_;
   static private final String VERSION_INFO = "1.4.1";
   static private final String COPYRIGHT_NOTICE = "Copyright by UCSF, 2013";
   static private final String DESCRIPTION = "Generate imaging site positions for micro-well plates and slides";
   static private final String INFO = "Not available";
   private final JCheckBox chckbxThreePt_;
   private final ButtonGroup toolButtonGroup = new ButtonGroup();
   private JRadioButton rdbtnSelectWells_;
   private JRadioButton rdbtnMoveStage_;


   /**
    * Create the frame
    */
   /**
    *
    */
   public SiteGenerator() {
      super();
      setMinimumSize(new Dimension(815, 600));
      addWindowListener(new WindowAdapter() {
         @Override
         public void windowClosing(final WindowEvent e) {
            saveSettings();
         }
      });

      springLayout = new SpringLayout();
      getContentPane().setLayout(springLayout);
      plate_ = new SBSPlate();

      xyStagePos_ = new Point2D.Double(0.0, 0.0);
      cursorPos_ = new Point2D.Double(0.0, 0.0);

      stageWell_ = "undef";
      cursorWell_ = "undef";
      stageSite_ = "undef";
      cursorSite_ = "undef";

      threePtList_ = null;
      focusPlane_ = null;

      setTitle("HCS Site Generator " + VERSION_INFO);
      loadAndRestorePosition(100, 100, 1000, 640);

      platePanel_ = new PlatePanel(plate_, null, this);
      springLayout.putConstraint(SpringLayout.NORTH, platePanel_, 5, SpringLayout.NORTH, getContentPane());
      springLayout.putConstraint(SpringLayout.EAST, platePanel_, -136, SpringLayout.EAST, getContentPane());
      springLayout.putConstraint(SpringLayout.WEST, platePanel_, 5, SpringLayout.WEST, getContentPane());

      getContentPane().add(platePanel_);

      plateIDCombo_ = new JComboBox();
      plateIDCombo_.setAlignmentX(Component.LEFT_ALIGNMENT);
      springLayout.putConstraint(SpringLayout.WEST, plateIDCombo_, 6, SpringLayout.EAST, platePanel_);
      springLayout.putConstraint(SpringLayout.EAST, plateIDCombo_, -4, SpringLayout.EAST, getContentPane());
      getContentPane().add(plateIDCombo_);
      plateIDCombo_.addItem(SBSPlate.SBS_24_WELL);
      plateIDCombo_.addItem(SBSPlate.SBS_48_WELL);
      plateIDCombo_.addItem(SBSPlate.SBS_96_WELL);
      plateIDCombo_.addItem(SBSPlate.SBS_384_WELL);
      plateIDCombo_.addItem(SBSPlate.SLIDE_HOLDER);

      //comboBox.addItem(SBSPlate.CUSTOM);
      plateIDCombo_.addActionListener(new ActionListener() {
         @Override
         public void actionPerformed(final ActionEvent e) {
            plate_.initialize((String) plateIDCombo_.getSelectedItem());
            PositionList sites = generateSites(Integer.parseInt(rowsField_.getText()), Integer.parseInt(columnsField_.getText()),
                    Double.parseDouble(spacingField_.getText()));
            try {
               platePanel_.refreshImagingSites(sites);
            } catch (HCSException e1) {
               if (app_ != null) {
                  app_.logs().logError(e1);
               }
            }
            platePanel_.repaint();
         }
      });
      
      
      FocusListener regeneratePlateOnLossOfFocus = new FocusListener() {
         @Override
         public void focusGained(FocusEvent e) {
         }

         @Override
         public void focusLost(FocusEvent e) {
            regenerate();
         }
      };

      final JLabel plateFormatLabel = new JLabel();
      springLayout.putConstraint(SpringLayout.NORTH, plateIDCombo_, 6, SpringLayout.SOUTH, plateFormatLabel);
      springLayout.putConstraint(SpringLayout.NORTH, plateFormatLabel, 80, SpringLayout.NORTH, getContentPane());
      plateFormatLabel.setAlignmentY(Component.TOP_ALIGNMENT);
      springLayout.putConstraint(SpringLayout.SOUTH, plateFormatLabel, 95, SpringLayout.NORTH, getContentPane());
      springLayout.putConstraint(SpringLayout.WEST, plateFormatLabel, 6, SpringLayout.EAST, platePanel_);
      springLayout.putConstraint(SpringLayout.EAST, plateFormatLabel, -9, SpringLayout.EAST, getContentPane());
      plateFormatLabel.setText("Plate format");
      getContentPane().add(plateFormatLabel);

      rowsField_ = new JTextField();
      rowsField_.setText("1");
      getContentPane().add(rowsField_);
      springLayout.putConstraint(SpringLayout.EAST, rowsField_, -65, SpringLayout.EAST, getContentPane());
      springLayout.putConstraint(SpringLayout.WEST, rowsField_, -105, SpringLayout.EAST, getContentPane());
      springLayout.putConstraint(SpringLayout.SOUTH, rowsField_, 215, SpringLayout.NORTH, getContentPane());
      springLayout.putConstraint(SpringLayout.NORTH, rowsField_, 195, SpringLayout.NORTH, getContentPane());
      rowsField_.addFocusListener(regeneratePlateOnLossOfFocus);
      
      final JLabel imagingSitesLabel = new JLabel();
      springLayout.putConstraint(SpringLayout.SOUTH, plateIDCombo_, -31, SpringLayout.NORTH, imagingSitesLabel);
      springLayout.putConstraint(SpringLayout.NORTH, imagingSitesLabel, 155, SpringLayout.NORTH, getContentPane());
      springLayout.putConstraint(SpringLayout.WEST, imagingSitesLabel, 6, SpringLayout.EAST, platePanel_);
      springLayout.putConstraint(SpringLayout.EAST, imagingSitesLabel, -24, SpringLayout.EAST, getContentPane());
      imagingSitesLabel.setText("Imaging Sites");
      getContentPane().add(imagingSitesLabel);
      
      columnsField_ = new JTextField();
      columnsField_.setText("1");
      getContentPane().add(columnsField_);
      springLayout.putConstraint(SpringLayout.SOUTH, columnsField_, 215, SpringLayout.NORTH, getContentPane());
      springLayout.putConstraint(SpringLayout.NORTH, columnsField_, 195, SpringLayout.NORTH, getContentPane());
      springLayout.putConstraint(SpringLayout.EAST, columnsField_, -20, SpringLayout.EAST, getContentPane());
      springLayout.putConstraint(SpringLayout.WEST, columnsField_, -60, SpringLayout.EAST, getContentPane());
      columnsField_.addFocusListener(regeneratePlateOnLossOfFocus);
      
      spacingField_ = new JTextField();
      spacingField_.setText("1000");
      getContentPane().add(spacingField_);
      springLayout.putConstraint(SpringLayout.EAST, spacingField_, -45, SpringLayout.EAST, getContentPane());
      springLayout.putConstraint(SpringLayout.WEST, spacingField_, -105, SpringLayout.EAST, getContentPane());
      springLayout.putConstraint(SpringLayout.SOUTH, spacingField_, 260, SpringLayout.NORTH, getContentPane());
      springLayout.putConstraint(SpringLayout.NORTH, spacingField_, 240, SpringLayout.NORTH, getContentPane());
      spacingField_.addFocusListener(regeneratePlateOnLossOfFocus);
      
      final JLabel rowsColumnsLabel = new JLabel();
      springLayout.putConstraint(SpringLayout.SOUTH, imagingSitesLabel, -4, SpringLayout.NORTH, rowsColumnsLabel);
      springLayout.putConstraint(SpringLayout.NORTH, rowsColumnsLabel, 173, SpringLayout.NORTH, getContentPane());
      springLayout.putConstraint(SpringLayout.WEST, rowsColumnsLabel, 6, SpringLayout.EAST, platePanel_);
      springLayout.putConstraint(SpringLayout.SOUTH, rowsColumnsLabel, -6, SpringLayout.NORTH, rowsField_);
      springLayout.putConstraint(SpringLayout.EAST, rowsColumnsLabel, -30, SpringLayout.EAST, getContentPane());
      rowsColumnsLabel.setText("Rows, Columns");
      getContentPane().add(rowsColumnsLabel);

      final JLabel spacingLabel = new JLabel();
      spacingLabel.setText("Spacing [um]");
      getContentPane().add(spacingLabel);
      springLayout.putConstraint(SpringLayout.EAST, spacingLabel, -20, SpringLayout.EAST, getContentPane());
      springLayout.putConstraint(SpringLayout.WEST, spacingLabel, -105, SpringLayout.EAST, getContentPane());
      springLayout.putConstraint(SpringLayout.SOUTH, spacingLabel, 236, SpringLayout.NORTH, getContentPane());
      springLayout.putConstraint(SpringLayout.NORTH, spacingLabel, 220, SpringLayout.NORTH, getContentPane());

      final JButton refreshButton = new JButton();
      springLayout.putConstraint(SpringLayout.NORTH, refreshButton, 23, SpringLayout.SOUTH, spacingField_);
      springLayout.putConstraint(SpringLayout.WEST, refreshButton, 6, SpringLayout.EAST, platePanel_);
      springLayout.putConstraint(SpringLayout.EAST, refreshButton, -4, SpringLayout.EAST, getContentPane());
      refreshButton.setIcon(SwingResourceManager.getIcon(SiteGenerator.class, "/org/micromanager/icons/arrow_refresh.png"));
      refreshButton.addActionListener(new ActionListener() {
         @Override
         public void actionPerformed(final ActionEvent e) {
            regenerate();
         }
      });
      refreshButton.setText("Refresh");
      getContentPane().add(refreshButton);

      final JButton calibrateXyButton = new JButton();
      springLayout.putConstraint(SpringLayout.WEST, calibrateXyButton, 6, SpringLayout.EAST, platePanel_);
      springLayout.putConstraint(SpringLayout.SOUTH, calibrateXyButton, 365, SpringLayout.NORTH, getContentPane());
      springLayout.putConstraint(SpringLayout.EAST, calibrateXyButton, -4, SpringLayout.EAST, getContentPane());
      springLayout.putConstraint(SpringLayout.NORTH, calibrateXyButton, 340, SpringLayout.NORTH, getContentPane());
      calibrateXyButton.setIcon(SwingResourceManager.getIcon(SiteGenerator.class, "/org/micromanager/icons/cog.png"));
      calibrateXyButton.addActionListener(new ActionListener() {
         @Override
         public void actionPerformed(final ActionEvent e) {
            calibrateXY();
         }
      });
      calibrateXyButton.setText("Calibrate XY...");
      getContentPane().add(calibrateXyButton);


      final JButton setPositionListButton = new JButton();
      springLayout.putConstraint(SpringLayout.SOUTH, refreshButton, -6, SpringLayout.NORTH, setPositionListButton);
      springLayout.putConstraint(SpringLayout.WEST, setPositionListButton, 6, SpringLayout.EAST, platePanel_);
      springLayout.putConstraint(SpringLayout.NORTH, setPositionListButton, 314, SpringLayout.NORTH, getContentPane());
      springLayout.putConstraint(SpringLayout.SOUTH, setPositionListButton, 337, SpringLayout.NORTH, getContentPane());
      springLayout.putConstraint(SpringLayout.EAST, setPositionListButton, -4, SpringLayout.EAST, getContentPane());
      setPositionListButton.setIcon(SwingResourceManager.getIcon(SiteGenerator.class, "/org/micromanager/icons/table.png"));
      setPositionListButton.addActionListener(new ActionListener() {
         @Override
         public void actionPerformed(final ActionEvent e) {
            setPositionList();
         }
      });
      setPositionListButton.setText("Build MM List");
      getContentPane().add(setPositionListButton);

      statusLabel_ = new JLabel();
      springLayout.putConstraint(SpringLayout.SOUTH, platePanel_, -6, SpringLayout.NORTH, statusLabel_);
      springLayout.putConstraint(SpringLayout.SOUTH, statusLabel_, -5, SpringLayout.SOUTH, getContentPane());
      springLayout.putConstraint(SpringLayout.NORTH, statusLabel_, -25, SpringLayout.SOUTH, getContentPane());
      springLayout.putConstraint(SpringLayout.WEST, statusLabel_, 5, SpringLayout.WEST, getContentPane());
      springLayout.putConstraint(SpringLayout.EAST, statusLabel_, -4, SpringLayout.EAST, getContentPane());
      statusLabel_.setBorder(new LineBorder(new Color(0, 0, 0)));
      getContentPane().add(statusLabel_);

//		lockAspectCheckBox_ = new JCheckBox();
//		springLayout.putConstraint(SpringLayout.NORTH, plateFormatLabel, 6, SpringLayout.SOUTH, lockAspectCheckBox_);
//		springLayout.putConstraint(SpringLayout.SOUTH, plateFormatLabel, 20, SpringLayout.SOUTH, lockAspectCheckBox_);
//		lockAspectCheckBox_.addActionListener(new ActionListener() {
//			public void actionPerformed(final ActionEvent e) {
//				platePanel_.setLockAspect(lockAspectCheckBox_.isSelected());
//				platePanel_.repaint();
//			}
//		});
//		lockAspectCheckBox_.setText("Lock aspect");
//		getContentPane().add(lockAspectCheckBox_);
//		lockAspectCheckBox_.setSelected(true);
//		springLayout.putConstraint(SpringLayout.SOUTH, lockAspectCheckBox_, 73, SpringLayout.NORTH, getContentPane());
//		springLayout.putConstraint(SpringLayout.NORTH, lockAspectCheckBox_, 50, SpringLayout.NORTH, getContentPane());
//		springLayout.putConstraint(SpringLayout.EAST, lockAspectCheckBox_, -14, SpringLayout.EAST, getContentPane());
//		springLayout.putConstraint(SpringLayout.WEST, lockAspectCheckBox_, -115, SpringLayout.EAST, getContentPane());

//		rootDirField_ = new JTextField();
//		getContentPane().add(rootDirField_);
//		springLayout.putConstraint(SpringLayout.EAST, rootDirField_, -189, SpringLayout.EAST, getContentPane());
//		springLayout.putConstraint(SpringLayout.WEST, rootDirField_, 5, SpringLayout.WEST, getContentPane());
//		springLayout.putConstraint(SpringLayout.SOUTH, rootDirField_, -29, SpringLayout.SOUTH, getContentPane());
//		springLayout.putConstraint(SpringLayout.NORTH, rootDirField_, -49, SpringLayout.SOUTH, getContentPane());

//		plateNameField_ = new JTextField();
//		getContentPane().add(plateNameField_);
//		springLayout.putConstraint(SpringLayout.EAST, plateNameField_, -4, SpringLayout.EAST, getContentPane());
//		springLayout.putConstraint(SpringLayout.WEST, plateNameField_, -131, SpringLayout.EAST, getContentPane());
//		springLayout.putConstraint(SpringLayout.SOUTH, plateNameField_, -29, SpringLayout.SOUTH, getContentPane());
//		springLayout.putConstraint(SpringLayout.NORTH, plateNameField_, -49, SpringLayout.SOUTH, getContentPane());

//		final JLabel rootDirectoryLabel = new JLabel();
//		rootDirectoryLabel.setText("Root directory");
//		getContentPane().add(rootDirectoryLabel);
//		springLayout.putConstraint(SpringLayout.EAST, rootDirectoryLabel, 110, SpringLayout.WEST, getContentPane());
//		springLayout.putConstraint(SpringLayout.WEST, rootDirectoryLabel, 10, SpringLayout.WEST, getContentPane());
//		springLayout.putConstraint(SpringLayout.SOUTH, rootDirectoryLabel, -52, SpringLayout.SOUTH, getContentPane());
//		springLayout.putConstraint(SpringLayout.NORTH, rootDirectoryLabel, -66, SpringLayout.SOUTH, getContentPane());

//		final JLabel plateNameLabel = new JLabel();
//		plateNameLabel.setText("Plate name");
//		getContentPane().add(plateNameLabel);
//		springLayout.putConstraint(SpringLayout.EAST, plateNameLabel, -4, SpringLayout.EAST, getContentPane());
//		springLayout.putConstraint(SpringLayout.WEST, plateNameLabel, -131, SpringLayout.EAST, getContentPane());
//		springLayout.putConstraint(SpringLayout.SOUTH, plateNameLabel, -52, SpringLayout.SOUTH, getContentPane());
//		springLayout.putConstraint(SpringLayout.NORTH, plateNameLabel, -66, SpringLayout.SOUTH, getContentPane());
//
//		final JButton button = new JButton();
//		button.addActionListener(new ActionListener() {
//			public void actionPerformed(final ActionEvent e) {
//				setRootDirectory();
//			}
//		});
//		button.setToolTipText("browse root directory");
//		button.setText("...");
//		getContentPane().add(button);
//		springLayout.putConstraint(SpringLayout.SOUTH, button, -27, SpringLayout.SOUTH, getContentPane());
//		springLayout.putConstraint(SpringLayout.NORTH, button, -50, SpringLayout.SOUTH, getContentPane());
//		springLayout.putConstraint(SpringLayout.EAST, button, -136, SpringLayout.EAST, getContentPane());
//		springLayout.putConstraint(SpringLayout.WEST, button, -184, SpringLayout.EAST, getContentPane());

      chckbxThreePt_ = new JCheckBox("Use 3-Point AF");
      springLayout.putConstraint(SpringLayout.NORTH, chckbxThreePt_, 419, SpringLayout.NORTH, getContentPane());
      springLayout.putConstraint(SpringLayout.WEST, chckbxThreePt_, 6, SpringLayout.EAST, platePanel_);
      springLayout.putConstraint(SpringLayout.EAST, chckbxThreePt_, -4, SpringLayout.EAST, getContentPane());
      chckbxThreePt_.addActionListener(new ActionListener() {
         @Override
         public void actionPerformed(ActionEvent e) {
            platePanel_.repaint();
         }
      });
      getContentPane().add(chckbxThreePt_);

      JButton btnMarkPt = new JButton("Mark Point");
      springLayout.putConstraint(SpringLayout.SOUTH, chckbxThreePt_, -6, SpringLayout.NORTH, btnMarkPt);
      springLayout.putConstraint(SpringLayout.NORTH, btnMarkPt, 440, SpringLayout.NORTH, getContentPane());
      springLayout.putConstraint(SpringLayout.WEST, btnMarkPt, 6, SpringLayout.EAST, platePanel_);
      springLayout.putConstraint(SpringLayout.SOUTH, btnMarkPt, 465, SpringLayout.NORTH, getContentPane());
      springLayout.putConstraint(SpringLayout.EAST, btnMarkPt, -4, SpringLayout.EAST, getContentPane());
      btnMarkPt.setIcon(SwingResourceManager.getIcon(SiteGenerator.class, "/org/micromanager/icons/plus.png"));
      btnMarkPt.addActionListener(new ActionListener() {
         @Override
         public void actionPerformed(ActionEvent arg0) {
            markOnePoint();
         }
      });
      getContentPane().add(btnMarkPt);

      JButton btnSetThreePt = new JButton("Set 3-Point List");
      springLayout.putConstraint(SpringLayout.NORTH, btnSetThreePt, 6, SpringLayout.SOUTH, btnMarkPt);
      springLayout.putConstraint(SpringLayout.WEST, btnSetThreePt, 6, SpringLayout.EAST, platePanel_);
      springLayout.putConstraint(SpringLayout.SOUTH, btnSetThreePt, 31, SpringLayout.SOUTH, btnMarkPt);
      //springLayout.putConstraint(SpringLayout.SOUTH, btnSetThreePt, -67, SpringLayout.NORTH, getContentPane());
      springLayout.putConstraint(SpringLayout.EAST, btnSetThreePt, -4, SpringLayout.EAST, getContentPane());
      btnSetThreePt.setIcon(SwingResourceManager.getIcon(SiteGenerator.class, "/org/micromanager/icons/asterisk_orange.png"));
      btnSetThreePt.addActionListener(new ActionListener() {
         @Override
         public void actionPerformed(ActionEvent e) {
            setThreePoint();
         }
      });
      getContentPane().add(btnSetThreePt);

      rdbtnSelectWells_ = new JRadioButton("Select Wells");
      rdbtnSelectWells_.addActionListener(new ActionListener() {
         @Override
         public void actionPerformed(ActionEvent arg0) {
            if (rdbtnSelectWells_.isSelected()) {
               platePanel_.setTool(PlatePanel.Tool.SELECT);
            }
         }
      });
      toolButtonGroup.add(rdbtnSelectWells_);
      rdbtnSelectWells_.setSelected(true);
      // set default tool
      platePanel_.setTool(PlatePanel.Tool.SELECT);
      springLayout.putConstraint(SpringLayout.NORTH, rdbtnSelectWells_, 10, SpringLayout.NORTH, getContentPane());
      springLayout.putConstraint(SpringLayout.WEST, rdbtnSelectWells_, 6, SpringLayout.EAST, platePanel_);
      springLayout.putConstraint(SpringLayout.EAST, rdbtnSelectWells_, 0, SpringLayout.EAST, plateIDCombo_);
      getContentPane().add(rdbtnSelectWells_);

      rdbtnMoveStage_ = new JRadioButton("Move Stage");
      rdbtnMoveStage_.addActionListener(new ActionListener() {
         @Override
         public void actionPerformed(ActionEvent e) {
            if (rdbtnMoveStage_.isSelected()) {
               platePanel_.setTool(PlatePanel.Tool.MOVE);
            }
         }
      });
      toolButtonGroup.add(rdbtnMoveStage_);
      rdbtnSelectWells_.setSelected(false);
      springLayout.putConstraint(SpringLayout.NORTH, rdbtnMoveStage_, 2, SpringLayout.SOUTH, rdbtnSelectWells_);
      springLayout.putConstraint(SpringLayout.WEST, rdbtnMoveStage_, 6, SpringLayout.EAST, platePanel_);
      springLayout.putConstraint(SpringLayout.EAST, rdbtnMoveStage_, 0, SpringLayout.EAST, plateIDCombo_);
      getContentPane().add(rdbtnMoveStage_);

      JButton btnAbout = new JButton("About...");
      btnAbout.addActionListener(new ActionListener() {
         @Override
         public void actionPerformed(ActionEvent e) {
            HCSAbout dlgAbout = new HCSAbout(SiteGenerator.this);
            dlgAbout.setVisible(true);
         }
      });
      springLayout.putConstraint(SpringLayout.SOUTH, btnAbout, 0, SpringLayout.SOUTH, platePanel_);
      springLayout.putConstraint(SpringLayout.EAST, btnAbout, 0, SpringLayout.EAST, plateIDCombo_);
      getContentPane().add(btnAbout);


      PositionList sites = generateSites(Integer.parseInt(rowsField_.getText()), Integer.parseInt(columnsField_.getText()),
              Double.parseDouble(spacingField_.getText()));
      plate_.initialize((String) plateIDCombo_.getSelectedItem());
      try {
         platePanel_.refreshImagingSites(sites);
      } catch (HCSException e1) {
         if (app_ != null) {
            app_.logs().logError(e1);
         }
      }
   }

   protected void saveSettings() {
      app_.profile().setString(SiteGenerator.class, PLATE_FORMAT_ID,
            (String) plateIDCombo_.getSelectedItem());
      app_.profile().setString(SiteGenerator.class, SITE_SPACING,
            spacingField_.getText());
      app_.profile().setString(SiteGenerator.class, SITE_ROWS,
            rowsField_.getText());
      app_.profile().setString(SiteGenerator.class, SITE_COLS,
            columnsField_.getText());
   }

   protected final void loadSettings() {
      plateIDCombo_.setSelectedItem(app_.getUserProfile().getString(
               SiteGenerator.class, PLATE_FORMAT_ID, SBSPlate.SBS_96_WELL));
      spacingField_.setText(app_.profile().getString(SiteGenerator.class,
               SITE_SPACING, "200"));
      rowsField_.setText(app_.profile().getString(SiteGenerator.class,
               SITE_ROWS, "1"));
      columnsField_.setText(app_.profile().getString(SiteGenerator.class,
               SITE_COLS, "1"));
   }

   private void setPositionList() {
      WellPositionList[] wpl = platePanel_.getSelectedWellPositions();
      PositionList platePl = new PositionList();
      for (WellPositionList wpl1 : wpl) {
         PositionList pl = PositionList.newInstance(wpl1.getSitePositions());
         for (int j = 0; j < pl.getNumberOfPositions(); j++) {
            MultiStagePosition mpl = pl.getPosition(j);
            // make label unique
            mpl.setLabel(wpl1.getLabel() + "-" + mpl.getLabel());
            if (app_ != null) {
               mpl.setDefaultXYStage(app_.getCMMCore().getXYStageDevice());
               mpl.setDefaultZStage(app_.getCMMCore().getFocusDevice());
            }
            // set the proper XYstage name
            for (int k = 0; k < mpl.size(); k++) {
               StagePosition sp = mpl.get(k);
               if (sp.numAxes == 2) {
                  sp.stageName = mpl.getDefaultXYStage();
               }
            }
            // add Z position if 3-point focus is enabled
            if (useThreePtAF()) {
               if (focusPlane_ == null) {
                  displayError("3-point AF is seleced but 3 points are not defined.");
                  return;
               }
               // add z position from the 3-point plane estimate
               StagePosition sp = new StagePosition();
               sp.numAxes = 1;
               sp.x = focusPlane_.getZPos(mpl.getX(), mpl.getY());
               sp.stageName = mpl.getDefaultZStage();
               mpl.add(sp);
            }
            platePl.addPosition(pl.getPosition(j));
         }
      }

      try {
         if (app_ != null) {
            app_.compat().setPositionList(platePl);
         }
      } catch (MMScriptException e) {
         displayError(e.getMessage());
      }

   }

   /**
    * Mark current position as one point in the 3-pt set
    */
   private void markOnePoint() {
      app_.compat().markCurrentPosition();
   }

   private void setThreePoint() {
      try {
         PositionList plist = app_.compat().getPositionList();
         if (plist.getNumberOfPositions() != 3) {
            displayError("We need exactly three positions to fit AF plane. Please create XY list with 3 positions.");
            return;
         }

         threePtList_ = PositionList.newInstance(plist);
         focusPlane_ = new AFPlane(threePtList_.getPositions());
         chckbxThreePt_.setSelected(true);
         platePanel_.repaint();

      } catch (MMScriptException e) {
         displayError(e.getMessage());
      }
   }

   private PositionList generateSites(int rows, int cols, double spacing) {
      PositionList sites = new PositionList();
      System.out.println("# Rows : " + rows + ", # Cols : " + cols + " ,spacing = " + spacing);
      for (int i = 0; i < rows; i++) {
         for (int j = 0; j < cols; j++) {
            double x;
            double y;
            if (cols > 1) {
               x = -cols * spacing / 2.0 + spacing * j + spacing / 2.0;
            } else {
               x = 0.0;
            }

            if (rows > 1) {
               y = -rows * spacing / 2.0 + spacing * i + spacing / 2.0;
            } else {
               y = 0.0;
            }

            MultiStagePosition mps = new MultiStagePosition();
            StagePosition sp = new StagePosition();
            sp.numAxes = 2;
            sp.x = x;
            sp.y = y;
            System.out.println("(" + i + "," + j + ") = " + x + "," + y);

            mps.add(sp);
            sites.addPosition(mps);
         }
      }

      return sites;
   }

   @Override
   public void updatePointerXYPosition(double x, double y, String wellLabel, 
           String siteLabel) {
      cursorPos_.x = x;
      cursorPos_.y = y;
      cursorWell_ = wellLabel;
      cursorSite_ = siteLabel;

      displayStatus();
   }

   private void displayStatus() {
      if (statusLabel_ == null) {
         return;
      }

      String statusTxt = "Cursor: X=" + TextUtils.FMT2.format(cursorPos_.x) + "um, Y=" + TextUtils.FMT2.format(cursorPos_.y) + "um, " + cursorWell_
              + ((useThreePtAF() && focusPlane_ != null) ? ", Z->" + TextUtils.FMT2.format(focusPlane_.getZPos(cursorPos_.x, cursorPos_.y)) + "um" : "")
              + " -- Stage: X=" + TextUtils.FMT2.format(xyStagePos_.x) + "um, Y=" + TextUtils.FMT2.format(xyStagePos_.y) + "um, Z=" + TextUtils.FMT2.format(zStagePos_) + "um, "
              + stageWell_;
      statusLabel_.setText(statusTxt);
   }

   @Override
   public void updateStagePositions(double x, double y, double z, String wellLabel, String siteLabel) {
      xyStagePos_.x = x;
      xyStagePos_.y = y;
      zStagePos_ = z;
      stageWell_ = wellLabel;
      stageSite_ = siteLabel;

      displayStatus();
   }

   @Override
   public String getXYStageName() {
      if (app_ != null) {
         return app_.getCMMCore().getXYStageDevice();
      } else {
         return SBSPlate.DEFAULT_XYSTAGE_NAME;
      }
   }


   @Override
   public void displayError(String txt) {
      if (app_ !=null) {
         app_.logs().showError(txt, this);
      }
   }

   protected void calibrateXY() {
      if (app_ == null) {
         return;
      }
      int ret = JOptionPane.showConfirmDialog(this, "Manually position the XY stage over the center of the well A01 and press OK",
              "XYStage origin setup", JOptionPane.OK_CANCEL_OPTION, JOptionPane.WARNING_MESSAGE);
      if (ret == JOptionPane.OK_OPTION) {
         try {

            app_.getCMMCore().setAdapterOriginXY(
                  plate_.getFirstWellX(), plate_.getFirstWellY());
            regenerate();
            Point2D.Double pt = app_.getCMMCore().getXYPosition();
            JOptionPane.showMessageDialog(this, "XY Stage set at position: " + pt.x + "," + pt.y);
         } catch (Exception e) {
            displayError(e.getMessage());
         }
      }
   }

   private void regenerate() {
      WellPositionList[] selectedWells = platePanel_.getSelectedWellPositions();
      PositionList sites = generateSites(Integer.parseInt(rowsField_.getText()), Integer.parseInt(columnsField_.getText()),
              Double.parseDouble(spacingField_.getText()));
      plate_.initialize((String) plateIDCombo_.getSelectedItem());
      try {
         platePanel_.refreshImagingSites(sites);
      } catch (HCSException e) {
         displayError(e.getMessage());
      }
<<<<<<< HEAD
=======
      
>>>>>>> c46cd66d
      platePanel_.setSelectedWells(selectedWells);
      platePanel_.repaint();
   }

   @Override
   public void setApp(Studio app) {
      app_ = app;
      try {
         loadSettings();
         platePanel_.setApp(app);
         regenerate();
      } catch (HCSException e) {
         // commented out to avod displaying this error at startup
         displayError(e.getMessage());
      }
   }

   public void configurationChanged() {
      // TODO:
   }

   @Override
   public String getCopyright() {
      return COPYRIGHT_NOTICE;
   }

   @Override
   public String getDescription() {
      return DESCRIPTION;
   }

   @Override
   public String getInfo() {
      return INFO;
   }

   @Override
   public String getVersion() {
      return VERSION_INFO;
   }

   @Override
   public boolean useThreePtAF() {
      return chckbxThreePt_.isSelected();
   }

   @Override
   public PositionList getThreePointList() {
      return threePtList_;
   }

   @Override
   public Double getThreePointZPos(double x, double y) {
      if (focusPlane_ == null) {
         return null;
      }

      return focusPlane_.getZPos(x, y);
   }
}
<|MERGE_RESOLUTION|>--- conflicted
+++ resolved
@@ -1,721 +1,718 @@
-package org.micromanager.hcs;
-
-import java.awt.event.ActionEvent;
-import java.awt.event.ActionListener;
-import java.awt.event.WindowAdapter;
-import java.awt.event.WindowEvent;
-import java.awt.geom.Point2D;
-
-import javax.swing.JButton;
-import javax.swing.JCheckBox;
-import javax.swing.JComboBox;
-import javax.swing.JLabel;
-import javax.swing.JOptionPane;
-import javax.swing.JTextField;
-import javax.swing.SpringLayout;
-
-import org.micromanager.MMPlugin;
-import org.micromanager.MultiStagePosition;
-import org.micromanager.PositionList;
-import org.micromanager.Studio;
-import org.micromanager.StagePosition;
-import org.micromanager.internal.utils.MMFrame;
-import org.micromanager.internal.utils.MMScriptException;
-import org.micromanager.internal.utils.TextUtils;
-
-import com.swtdesigner.SwingResourceManager;
-
-import javax.swing.border.LineBorder;
-
-import java.awt.Color;
-import java.awt.Component;
-
-import javax.swing.JRadioButton;
-import javax.swing.ButtonGroup;
-
-import java.awt.Dimension;
-import java.awt.event.FocusEvent;
-import java.awt.event.FocusListener;
-
-/**
- * @author nenad
- *
- */
-public class SiteGenerator extends MMFrame implements ParentPlateGUI, MMPlugin {
-
-   private JTextField spacingField_;
-   private JTextField columnsField_;
-   private JTextField rowsField_;
-   private JComboBox plateIDCombo_;
-   private static final long serialVersionUID = 1L;
-   private final SpringLayout springLayout;
-   private SBSPlate plate_;
-   private PlatePanel platePanel_;
-   private Studio app_;
-   private final Point2D.Double xyStagePos_;
-   private double zStagePos_;
-   private final Point2D.Double cursorPos_;
-   private String stageWell_;
-   private String stageSite_;
-   private String cursorWell_;
-   private String cursorSite_;
-   PositionList threePtList_;
-   AFPlane focusPlane_;
-   private final String PLATE_FORMAT_ID = "plate_format_id";
-   private final String SITE_SPACING = "site_spacing_x";
-   private final String SITE_ROWS = "site_rows";
-   private final String SITE_COLS = "site_cols";
-   private final String LOCK_ASPECT = "lock_aspect";
-   private final String POINTER_MOVE = "Move";
-   private final String POINTER_SELECT = "Select";
-   private final String ROOT_DIR = "root";
-   private final String PLATE_DIR = "plate";
-   public static final String menuName = "HCS Site Generator";
-   public static final String tooltipDescription =
-           "Generate position list for multi-well plates";
-   //private JCheckBox lockAspectCheckBox_;
-   private final JLabel statusLabel_;
-   static private final String VERSION_INFO = "1.4.1";
-   static private final String COPYRIGHT_NOTICE = "Copyright by UCSF, 2013";
-   static private final String DESCRIPTION = "Generate imaging site positions for micro-well plates and slides";
-   static private final String INFO = "Not available";
-   private final JCheckBox chckbxThreePt_;
-   private final ButtonGroup toolButtonGroup = new ButtonGroup();
-   private JRadioButton rdbtnSelectWells_;
-   private JRadioButton rdbtnMoveStage_;
-
-
-   /**
-    * Create the frame
-    */
-   /**
-    *
-    */
-   public SiteGenerator() {
-      super();
-      setMinimumSize(new Dimension(815, 600));
-      addWindowListener(new WindowAdapter() {
-         @Override
-         public void windowClosing(final WindowEvent e) {
-            saveSettings();
-         }
-      });
-
-      springLayout = new SpringLayout();
-      getContentPane().setLayout(springLayout);
-      plate_ = new SBSPlate();
-
-      xyStagePos_ = new Point2D.Double(0.0, 0.0);
-      cursorPos_ = new Point2D.Double(0.0, 0.0);
-
-      stageWell_ = "undef";
-      cursorWell_ = "undef";
-      stageSite_ = "undef";
-      cursorSite_ = "undef";
-
-      threePtList_ = null;
-      focusPlane_ = null;
-
-      setTitle("HCS Site Generator " + VERSION_INFO);
-      loadAndRestorePosition(100, 100, 1000, 640);
-
-      platePanel_ = new PlatePanel(plate_, null, this);
-      springLayout.putConstraint(SpringLayout.NORTH, platePanel_, 5, SpringLayout.NORTH, getContentPane());
-      springLayout.putConstraint(SpringLayout.EAST, platePanel_, -136, SpringLayout.EAST, getContentPane());
-      springLayout.putConstraint(SpringLayout.WEST, platePanel_, 5, SpringLayout.WEST, getContentPane());
-
-      getContentPane().add(platePanel_);
-
-      plateIDCombo_ = new JComboBox();
-      plateIDCombo_.setAlignmentX(Component.LEFT_ALIGNMENT);
-      springLayout.putConstraint(SpringLayout.WEST, plateIDCombo_, 6, SpringLayout.EAST, platePanel_);
-      springLayout.putConstraint(SpringLayout.EAST, plateIDCombo_, -4, SpringLayout.EAST, getContentPane());
-      getContentPane().add(plateIDCombo_);
-      plateIDCombo_.addItem(SBSPlate.SBS_24_WELL);
-      plateIDCombo_.addItem(SBSPlate.SBS_48_WELL);
-      plateIDCombo_.addItem(SBSPlate.SBS_96_WELL);
-      plateIDCombo_.addItem(SBSPlate.SBS_384_WELL);
-      plateIDCombo_.addItem(SBSPlate.SLIDE_HOLDER);
-
-      //comboBox.addItem(SBSPlate.CUSTOM);
-      plateIDCombo_.addActionListener(new ActionListener() {
-         @Override
-         public void actionPerformed(final ActionEvent e) {
-            plate_.initialize((String) plateIDCombo_.getSelectedItem());
-            PositionList sites = generateSites(Integer.parseInt(rowsField_.getText()), Integer.parseInt(columnsField_.getText()),
-                    Double.parseDouble(spacingField_.getText()));
-            try {
-               platePanel_.refreshImagingSites(sites);
-            } catch (HCSException e1) {
-               if (app_ != null) {
-                  app_.logs().logError(e1);
-               }
-            }
-            platePanel_.repaint();
-         }
-      });
-      
-      
-      FocusListener regeneratePlateOnLossOfFocus = new FocusListener() {
-         @Override
-         public void focusGained(FocusEvent e) {
-         }
-
-         @Override
-         public void focusLost(FocusEvent e) {
-            regenerate();
-         }
-      };
-
-      final JLabel plateFormatLabel = new JLabel();
-      springLayout.putConstraint(SpringLayout.NORTH, plateIDCombo_, 6, SpringLayout.SOUTH, plateFormatLabel);
-      springLayout.putConstraint(SpringLayout.NORTH, plateFormatLabel, 80, SpringLayout.NORTH, getContentPane());
-      plateFormatLabel.setAlignmentY(Component.TOP_ALIGNMENT);
-      springLayout.putConstraint(SpringLayout.SOUTH, plateFormatLabel, 95, SpringLayout.NORTH, getContentPane());
-      springLayout.putConstraint(SpringLayout.WEST, plateFormatLabel, 6, SpringLayout.EAST, platePanel_);
-      springLayout.putConstraint(SpringLayout.EAST, plateFormatLabel, -9, SpringLayout.EAST, getContentPane());
-      plateFormatLabel.setText("Plate format");
-      getContentPane().add(plateFormatLabel);
-
-      rowsField_ = new JTextField();
-      rowsField_.setText("1");
-      getContentPane().add(rowsField_);
-      springLayout.putConstraint(SpringLayout.EAST, rowsField_, -65, SpringLayout.EAST, getContentPane());
-      springLayout.putConstraint(SpringLayout.WEST, rowsField_, -105, SpringLayout.EAST, getContentPane());
-      springLayout.putConstraint(SpringLayout.SOUTH, rowsField_, 215, SpringLayout.NORTH, getContentPane());
-      springLayout.putConstraint(SpringLayout.NORTH, rowsField_, 195, SpringLayout.NORTH, getContentPane());
-      rowsField_.addFocusListener(regeneratePlateOnLossOfFocus);
-      
-      final JLabel imagingSitesLabel = new JLabel();
-      springLayout.putConstraint(SpringLayout.SOUTH, plateIDCombo_, -31, SpringLayout.NORTH, imagingSitesLabel);
-      springLayout.putConstraint(SpringLayout.NORTH, imagingSitesLabel, 155, SpringLayout.NORTH, getContentPane());
-      springLayout.putConstraint(SpringLayout.WEST, imagingSitesLabel, 6, SpringLayout.EAST, platePanel_);
-      springLayout.putConstraint(SpringLayout.EAST, imagingSitesLabel, -24, SpringLayout.EAST, getContentPane());
-      imagingSitesLabel.setText("Imaging Sites");
-      getContentPane().add(imagingSitesLabel);
-      
-      columnsField_ = new JTextField();
-      columnsField_.setText("1");
-      getContentPane().add(columnsField_);
-      springLayout.putConstraint(SpringLayout.SOUTH, columnsField_, 215, SpringLayout.NORTH, getContentPane());
-      springLayout.putConstraint(SpringLayout.NORTH, columnsField_, 195, SpringLayout.NORTH, getContentPane());
-      springLayout.putConstraint(SpringLayout.EAST, columnsField_, -20, SpringLayout.EAST, getContentPane());
-      springLayout.putConstraint(SpringLayout.WEST, columnsField_, -60, SpringLayout.EAST, getContentPane());
-      columnsField_.addFocusListener(regeneratePlateOnLossOfFocus);
-      
-      spacingField_ = new JTextField();
-      spacingField_.setText("1000");
-      getContentPane().add(spacingField_);
-      springLayout.putConstraint(SpringLayout.EAST, spacingField_, -45, SpringLayout.EAST, getContentPane());
-      springLayout.putConstraint(SpringLayout.WEST, spacingField_, -105, SpringLayout.EAST, getContentPane());
-      springLayout.putConstraint(SpringLayout.SOUTH, spacingField_, 260, SpringLayout.NORTH, getContentPane());
-      springLayout.putConstraint(SpringLayout.NORTH, spacingField_, 240, SpringLayout.NORTH, getContentPane());
-      spacingField_.addFocusListener(regeneratePlateOnLossOfFocus);
-      
-      final JLabel rowsColumnsLabel = new JLabel();
-      springLayout.putConstraint(SpringLayout.SOUTH, imagingSitesLabel, -4, SpringLayout.NORTH, rowsColumnsLabel);
-      springLayout.putConstraint(SpringLayout.NORTH, rowsColumnsLabel, 173, SpringLayout.NORTH, getContentPane());
-      springLayout.putConstraint(SpringLayout.WEST, rowsColumnsLabel, 6, SpringLayout.EAST, platePanel_);
-      springLayout.putConstraint(SpringLayout.SOUTH, rowsColumnsLabel, -6, SpringLayout.NORTH, rowsField_);
-      springLayout.putConstraint(SpringLayout.EAST, rowsColumnsLabel, -30, SpringLayout.EAST, getContentPane());
-      rowsColumnsLabel.setText("Rows, Columns");
-      getContentPane().add(rowsColumnsLabel);
-
-      final JLabel spacingLabel = new JLabel();
-      spacingLabel.setText("Spacing [um]");
-      getContentPane().add(spacingLabel);
-      springLayout.putConstraint(SpringLayout.EAST, spacingLabel, -20, SpringLayout.EAST, getContentPane());
-      springLayout.putConstraint(SpringLayout.WEST, spacingLabel, -105, SpringLayout.EAST, getContentPane());
-      springLayout.putConstraint(SpringLayout.SOUTH, spacingLabel, 236, SpringLayout.NORTH, getContentPane());
-      springLayout.putConstraint(SpringLayout.NORTH, spacingLabel, 220, SpringLayout.NORTH, getContentPane());
-
-      final JButton refreshButton = new JButton();
-      springLayout.putConstraint(SpringLayout.NORTH, refreshButton, 23, SpringLayout.SOUTH, spacingField_);
-      springLayout.putConstraint(SpringLayout.WEST, refreshButton, 6, SpringLayout.EAST, platePanel_);
-      springLayout.putConstraint(SpringLayout.EAST, refreshButton, -4, SpringLayout.EAST, getContentPane());
-      refreshButton.setIcon(SwingResourceManager.getIcon(SiteGenerator.class, "/org/micromanager/icons/arrow_refresh.png"));
-      refreshButton.addActionListener(new ActionListener() {
-         @Override
-         public void actionPerformed(final ActionEvent e) {
-            regenerate();
-         }
-      });
-      refreshButton.setText("Refresh");
-      getContentPane().add(refreshButton);
-
-      final JButton calibrateXyButton = new JButton();
-      springLayout.putConstraint(SpringLayout.WEST, calibrateXyButton, 6, SpringLayout.EAST, platePanel_);
-      springLayout.putConstraint(SpringLayout.SOUTH, calibrateXyButton, 365, SpringLayout.NORTH, getContentPane());
-      springLayout.putConstraint(SpringLayout.EAST, calibrateXyButton, -4, SpringLayout.EAST, getContentPane());
-      springLayout.putConstraint(SpringLayout.NORTH, calibrateXyButton, 340, SpringLayout.NORTH, getContentPane());
-      calibrateXyButton.setIcon(SwingResourceManager.getIcon(SiteGenerator.class, "/org/micromanager/icons/cog.png"));
-      calibrateXyButton.addActionListener(new ActionListener() {
-         @Override
-         public void actionPerformed(final ActionEvent e) {
-            calibrateXY();
-         }
-      });
-      calibrateXyButton.setText("Calibrate XY...");
-      getContentPane().add(calibrateXyButton);
-
-
-      final JButton setPositionListButton = new JButton();
-      springLayout.putConstraint(SpringLayout.SOUTH, refreshButton, -6, SpringLayout.NORTH, setPositionListButton);
-      springLayout.putConstraint(SpringLayout.WEST, setPositionListButton, 6, SpringLayout.EAST, platePanel_);
-      springLayout.putConstraint(SpringLayout.NORTH, setPositionListButton, 314, SpringLayout.NORTH, getContentPane());
-      springLayout.putConstraint(SpringLayout.SOUTH, setPositionListButton, 337, SpringLayout.NORTH, getContentPane());
-      springLayout.putConstraint(SpringLayout.EAST, setPositionListButton, -4, SpringLayout.EAST, getContentPane());
-      setPositionListButton.setIcon(SwingResourceManager.getIcon(SiteGenerator.class, "/org/micromanager/icons/table.png"));
-      setPositionListButton.addActionListener(new ActionListener() {
-         @Override
-         public void actionPerformed(final ActionEvent e) {
-            setPositionList();
-         }
-      });
-      setPositionListButton.setText("Build MM List");
-      getContentPane().add(setPositionListButton);
-
-      statusLabel_ = new JLabel();
-      springLayout.putConstraint(SpringLayout.SOUTH, platePanel_, -6, SpringLayout.NORTH, statusLabel_);
-      springLayout.putConstraint(SpringLayout.SOUTH, statusLabel_, -5, SpringLayout.SOUTH, getContentPane());
-      springLayout.putConstraint(SpringLayout.NORTH, statusLabel_, -25, SpringLayout.SOUTH, getContentPane());
-      springLayout.putConstraint(SpringLayout.WEST, statusLabel_, 5, SpringLayout.WEST, getContentPane());
-      springLayout.putConstraint(SpringLayout.EAST, statusLabel_, -4, SpringLayout.EAST, getContentPane());
-      statusLabel_.setBorder(new LineBorder(new Color(0, 0, 0)));
-      getContentPane().add(statusLabel_);
-
-//		lockAspectCheckBox_ = new JCheckBox();
-//		springLayout.putConstraint(SpringLayout.NORTH, plateFormatLabel, 6, SpringLayout.SOUTH, lockAspectCheckBox_);
-//		springLayout.putConstraint(SpringLayout.SOUTH, plateFormatLabel, 20, SpringLayout.SOUTH, lockAspectCheckBox_);
-//		lockAspectCheckBox_.addActionListener(new ActionListener() {
-//			public void actionPerformed(final ActionEvent e) {
-//				platePanel_.setLockAspect(lockAspectCheckBox_.isSelected());
-//				platePanel_.repaint();
-//			}
-//		});
-//		lockAspectCheckBox_.setText("Lock aspect");
-//		getContentPane().add(lockAspectCheckBox_);
-//		lockAspectCheckBox_.setSelected(true);
-//		springLayout.putConstraint(SpringLayout.SOUTH, lockAspectCheckBox_, 73, SpringLayout.NORTH, getContentPane());
-//		springLayout.putConstraint(SpringLayout.NORTH, lockAspectCheckBox_, 50, SpringLayout.NORTH, getContentPane());
-//		springLayout.putConstraint(SpringLayout.EAST, lockAspectCheckBox_, -14, SpringLayout.EAST, getContentPane());
-//		springLayout.putConstraint(SpringLayout.WEST, lockAspectCheckBox_, -115, SpringLayout.EAST, getContentPane());
-
-//		rootDirField_ = new JTextField();
-//		getContentPane().add(rootDirField_);
-//		springLayout.putConstraint(SpringLayout.EAST, rootDirField_, -189, SpringLayout.EAST, getContentPane());
-//		springLayout.putConstraint(SpringLayout.WEST, rootDirField_, 5, SpringLayout.WEST, getContentPane());
-//		springLayout.putConstraint(SpringLayout.SOUTH, rootDirField_, -29, SpringLayout.SOUTH, getContentPane());
-//		springLayout.putConstraint(SpringLayout.NORTH, rootDirField_, -49, SpringLayout.SOUTH, getContentPane());
-
-//		plateNameField_ = new JTextField();
-//		getContentPane().add(plateNameField_);
-//		springLayout.putConstraint(SpringLayout.EAST, plateNameField_, -4, SpringLayout.EAST, getContentPane());
-//		springLayout.putConstraint(SpringLayout.WEST, plateNameField_, -131, SpringLayout.EAST, getContentPane());
-//		springLayout.putConstraint(SpringLayout.SOUTH, plateNameField_, -29, SpringLayout.SOUTH, getContentPane());
-//		springLayout.putConstraint(SpringLayout.NORTH, plateNameField_, -49, SpringLayout.SOUTH, getContentPane());
-
-//		final JLabel rootDirectoryLabel = new JLabel();
-//		rootDirectoryLabel.setText("Root directory");
-//		getContentPane().add(rootDirectoryLabel);
-//		springLayout.putConstraint(SpringLayout.EAST, rootDirectoryLabel, 110, SpringLayout.WEST, getContentPane());
-//		springLayout.putConstraint(SpringLayout.WEST, rootDirectoryLabel, 10, SpringLayout.WEST, getContentPane());
-//		springLayout.putConstraint(SpringLayout.SOUTH, rootDirectoryLabel, -52, SpringLayout.SOUTH, getContentPane());
-//		springLayout.putConstraint(SpringLayout.NORTH, rootDirectoryLabel, -66, SpringLayout.SOUTH, getContentPane());
-
-//		final JLabel plateNameLabel = new JLabel();
-//		plateNameLabel.setText("Plate name");
-//		getContentPane().add(plateNameLabel);
-//		springLayout.putConstraint(SpringLayout.EAST, plateNameLabel, -4, SpringLayout.EAST, getContentPane());
-//		springLayout.putConstraint(SpringLayout.WEST, plateNameLabel, -131, SpringLayout.EAST, getContentPane());
-//		springLayout.putConstraint(SpringLayout.SOUTH, plateNameLabel, -52, SpringLayout.SOUTH, getContentPane());
-//		springLayout.putConstraint(SpringLayout.NORTH, plateNameLabel, -66, SpringLayout.SOUTH, getContentPane());
-//
-//		final JButton button = new JButton();
-//		button.addActionListener(new ActionListener() {
-//			public void actionPerformed(final ActionEvent e) {
-//				setRootDirectory();
-//			}
-//		});
-//		button.setToolTipText("browse root directory");
-//		button.setText("...");
-//		getContentPane().add(button);
-//		springLayout.putConstraint(SpringLayout.SOUTH, button, -27, SpringLayout.SOUTH, getContentPane());
-//		springLayout.putConstraint(SpringLayout.NORTH, button, -50, SpringLayout.SOUTH, getContentPane());
-//		springLayout.putConstraint(SpringLayout.EAST, button, -136, SpringLayout.EAST, getContentPane());
-//		springLayout.putConstraint(SpringLayout.WEST, button, -184, SpringLayout.EAST, getContentPane());
-
-      chckbxThreePt_ = new JCheckBox("Use 3-Point AF");
-      springLayout.putConstraint(SpringLayout.NORTH, chckbxThreePt_, 419, SpringLayout.NORTH, getContentPane());
-      springLayout.putConstraint(SpringLayout.WEST, chckbxThreePt_, 6, SpringLayout.EAST, platePanel_);
-      springLayout.putConstraint(SpringLayout.EAST, chckbxThreePt_, -4, SpringLayout.EAST, getContentPane());
-      chckbxThreePt_.addActionListener(new ActionListener() {
-         @Override
-         public void actionPerformed(ActionEvent e) {
-            platePanel_.repaint();
-         }
-      });
-      getContentPane().add(chckbxThreePt_);
-
-      JButton btnMarkPt = new JButton("Mark Point");
-      springLayout.putConstraint(SpringLayout.SOUTH, chckbxThreePt_, -6, SpringLayout.NORTH, btnMarkPt);
-      springLayout.putConstraint(SpringLayout.NORTH, btnMarkPt, 440, SpringLayout.NORTH, getContentPane());
-      springLayout.putConstraint(SpringLayout.WEST, btnMarkPt, 6, SpringLayout.EAST, platePanel_);
-      springLayout.putConstraint(SpringLayout.SOUTH, btnMarkPt, 465, SpringLayout.NORTH, getContentPane());
-      springLayout.putConstraint(SpringLayout.EAST, btnMarkPt, -4, SpringLayout.EAST, getContentPane());
-      btnMarkPt.setIcon(SwingResourceManager.getIcon(SiteGenerator.class, "/org/micromanager/icons/plus.png"));
-      btnMarkPt.addActionListener(new ActionListener() {
-         @Override
-         public void actionPerformed(ActionEvent arg0) {
-            markOnePoint();
-         }
-      });
-      getContentPane().add(btnMarkPt);
-
-      JButton btnSetThreePt = new JButton("Set 3-Point List");
-      springLayout.putConstraint(SpringLayout.NORTH, btnSetThreePt, 6, SpringLayout.SOUTH, btnMarkPt);
-      springLayout.putConstraint(SpringLayout.WEST, btnSetThreePt, 6, SpringLayout.EAST, platePanel_);
-      springLayout.putConstraint(SpringLayout.SOUTH, btnSetThreePt, 31, SpringLayout.SOUTH, btnMarkPt);
-      //springLayout.putConstraint(SpringLayout.SOUTH, btnSetThreePt, -67, SpringLayout.NORTH, getContentPane());
-      springLayout.putConstraint(SpringLayout.EAST, btnSetThreePt, -4, SpringLayout.EAST, getContentPane());
-      btnSetThreePt.setIcon(SwingResourceManager.getIcon(SiteGenerator.class, "/org/micromanager/icons/asterisk_orange.png"));
-      btnSetThreePt.addActionListener(new ActionListener() {
-         @Override
-         public void actionPerformed(ActionEvent e) {
-            setThreePoint();
-         }
-      });
-      getContentPane().add(btnSetThreePt);
-
-      rdbtnSelectWells_ = new JRadioButton("Select Wells");
-      rdbtnSelectWells_.addActionListener(new ActionListener() {
-         @Override
-         public void actionPerformed(ActionEvent arg0) {
-            if (rdbtnSelectWells_.isSelected()) {
-               platePanel_.setTool(PlatePanel.Tool.SELECT);
-            }
-         }
-      });
-      toolButtonGroup.add(rdbtnSelectWells_);
-      rdbtnSelectWells_.setSelected(true);
-      // set default tool
-      platePanel_.setTool(PlatePanel.Tool.SELECT);
-      springLayout.putConstraint(SpringLayout.NORTH, rdbtnSelectWells_, 10, SpringLayout.NORTH, getContentPane());
-      springLayout.putConstraint(SpringLayout.WEST, rdbtnSelectWells_, 6, SpringLayout.EAST, platePanel_);
-      springLayout.putConstraint(SpringLayout.EAST, rdbtnSelectWells_, 0, SpringLayout.EAST, plateIDCombo_);
-      getContentPane().add(rdbtnSelectWells_);
-
-      rdbtnMoveStage_ = new JRadioButton("Move Stage");
-      rdbtnMoveStage_.addActionListener(new ActionListener() {
-         @Override
-         public void actionPerformed(ActionEvent e) {
-            if (rdbtnMoveStage_.isSelected()) {
-               platePanel_.setTool(PlatePanel.Tool.MOVE);
-            }
-         }
-      });
-      toolButtonGroup.add(rdbtnMoveStage_);
-      rdbtnSelectWells_.setSelected(false);
-      springLayout.putConstraint(SpringLayout.NORTH, rdbtnMoveStage_, 2, SpringLayout.SOUTH, rdbtnSelectWells_);
-      springLayout.putConstraint(SpringLayout.WEST, rdbtnMoveStage_, 6, SpringLayout.EAST, platePanel_);
-      springLayout.putConstraint(SpringLayout.EAST, rdbtnMoveStage_, 0, SpringLayout.EAST, plateIDCombo_);
-      getContentPane().add(rdbtnMoveStage_);
-
-      JButton btnAbout = new JButton("About...");
-      btnAbout.addActionListener(new ActionListener() {
-         @Override
-         public void actionPerformed(ActionEvent e) {
-            HCSAbout dlgAbout = new HCSAbout(SiteGenerator.this);
-            dlgAbout.setVisible(true);
-         }
-      });
-      springLayout.putConstraint(SpringLayout.SOUTH, btnAbout, 0, SpringLayout.SOUTH, platePanel_);
-      springLayout.putConstraint(SpringLayout.EAST, btnAbout, 0, SpringLayout.EAST, plateIDCombo_);
-      getContentPane().add(btnAbout);
-
-
-      PositionList sites = generateSites(Integer.parseInt(rowsField_.getText()), Integer.parseInt(columnsField_.getText()),
-              Double.parseDouble(spacingField_.getText()));
-      plate_.initialize((String) plateIDCombo_.getSelectedItem());
-      try {
-         platePanel_.refreshImagingSites(sites);
-      } catch (HCSException e1) {
-         if (app_ != null) {
-            app_.logs().logError(e1);
-         }
-      }
-   }
-
-   protected void saveSettings() {
-      app_.profile().setString(SiteGenerator.class, PLATE_FORMAT_ID,
-            (String) plateIDCombo_.getSelectedItem());
-      app_.profile().setString(SiteGenerator.class, SITE_SPACING,
-            spacingField_.getText());
-      app_.profile().setString(SiteGenerator.class, SITE_ROWS,
-            rowsField_.getText());
-      app_.profile().setString(SiteGenerator.class, SITE_COLS,
-            columnsField_.getText());
-   }
-
-   protected final void loadSettings() {
-      plateIDCombo_.setSelectedItem(app_.getUserProfile().getString(
-               SiteGenerator.class, PLATE_FORMAT_ID, SBSPlate.SBS_96_WELL));
-      spacingField_.setText(app_.profile().getString(SiteGenerator.class,
-               SITE_SPACING, "200"));
-      rowsField_.setText(app_.profile().getString(SiteGenerator.class,
-               SITE_ROWS, "1"));
-      columnsField_.setText(app_.profile().getString(SiteGenerator.class,
-               SITE_COLS, "1"));
-   }
-
-   private void setPositionList() {
-      WellPositionList[] wpl = platePanel_.getSelectedWellPositions();
-      PositionList platePl = new PositionList();
-      for (WellPositionList wpl1 : wpl) {
-         PositionList pl = PositionList.newInstance(wpl1.getSitePositions());
-         for (int j = 0; j < pl.getNumberOfPositions(); j++) {
-            MultiStagePosition mpl = pl.getPosition(j);
-            // make label unique
-            mpl.setLabel(wpl1.getLabel() + "-" + mpl.getLabel());
-            if (app_ != null) {
-               mpl.setDefaultXYStage(app_.getCMMCore().getXYStageDevice());
-               mpl.setDefaultZStage(app_.getCMMCore().getFocusDevice());
-            }
-            // set the proper XYstage name
-            for (int k = 0; k < mpl.size(); k++) {
-               StagePosition sp = mpl.get(k);
-               if (sp.numAxes == 2) {
-                  sp.stageName = mpl.getDefaultXYStage();
-               }
-            }
-            // add Z position if 3-point focus is enabled
-            if (useThreePtAF()) {
-               if (focusPlane_ == null) {
-                  displayError("3-point AF is seleced but 3 points are not defined.");
-                  return;
-               }
-               // add z position from the 3-point plane estimate
-               StagePosition sp = new StagePosition();
-               sp.numAxes = 1;
-               sp.x = focusPlane_.getZPos(mpl.getX(), mpl.getY());
-               sp.stageName = mpl.getDefaultZStage();
-               mpl.add(sp);
-            }
-            platePl.addPosition(pl.getPosition(j));
-         }
-      }
-
-      try {
-         if (app_ != null) {
-            app_.compat().setPositionList(platePl);
-         }
-      } catch (MMScriptException e) {
-         displayError(e.getMessage());
-      }
-
-   }
-
-   /**
-    * Mark current position as one point in the 3-pt set
-    */
-   private void markOnePoint() {
-      app_.compat().markCurrentPosition();
-   }
-
-   private void setThreePoint() {
-      try {
-         PositionList plist = app_.compat().getPositionList();
-         if (plist.getNumberOfPositions() != 3) {
-            displayError("We need exactly three positions to fit AF plane. Please create XY list with 3 positions.");
-            return;
-         }
-
-         threePtList_ = PositionList.newInstance(plist);
-         focusPlane_ = new AFPlane(threePtList_.getPositions());
-         chckbxThreePt_.setSelected(true);
-         platePanel_.repaint();
-
-      } catch (MMScriptException e) {
-         displayError(e.getMessage());
-      }
-   }
-
-   private PositionList generateSites(int rows, int cols, double spacing) {
-      PositionList sites = new PositionList();
-      System.out.println("# Rows : " + rows + ", # Cols : " + cols + " ,spacing = " + spacing);
-      for (int i = 0; i < rows; i++) {
-         for (int j = 0; j < cols; j++) {
-            double x;
-            double y;
-            if (cols > 1) {
-               x = -cols * spacing / 2.0 + spacing * j + spacing / 2.0;
-            } else {
-               x = 0.0;
-            }
-
-            if (rows > 1) {
-               y = -rows * spacing / 2.0 + spacing * i + spacing / 2.0;
-            } else {
-               y = 0.0;
-            }
-
-            MultiStagePosition mps = new MultiStagePosition();
-            StagePosition sp = new StagePosition();
-            sp.numAxes = 2;
-            sp.x = x;
-            sp.y = y;
-            System.out.println("(" + i + "," + j + ") = " + x + "," + y);
-
-            mps.add(sp);
-            sites.addPosition(mps);
-         }
-      }
-
-      return sites;
-   }
-
-   @Override
-   public void updatePointerXYPosition(double x, double y, String wellLabel, 
-           String siteLabel) {
-      cursorPos_.x = x;
-      cursorPos_.y = y;
-      cursorWell_ = wellLabel;
-      cursorSite_ = siteLabel;
-
-      displayStatus();
-   }
-
-   private void displayStatus() {
-      if (statusLabel_ == null) {
-         return;
-      }
-
-      String statusTxt = "Cursor: X=" + TextUtils.FMT2.format(cursorPos_.x) + "um, Y=" + TextUtils.FMT2.format(cursorPos_.y) + "um, " + cursorWell_
-              + ((useThreePtAF() && focusPlane_ != null) ? ", Z->" + TextUtils.FMT2.format(focusPlane_.getZPos(cursorPos_.x, cursorPos_.y)) + "um" : "")
-              + " -- Stage: X=" + TextUtils.FMT2.format(xyStagePos_.x) + "um, Y=" + TextUtils.FMT2.format(xyStagePos_.y) + "um, Z=" + TextUtils.FMT2.format(zStagePos_) + "um, "
-              + stageWell_;
-      statusLabel_.setText(statusTxt);
-   }
-
-   @Override
-   public void updateStagePositions(double x, double y, double z, String wellLabel, String siteLabel) {
-      xyStagePos_.x = x;
-      xyStagePos_.y = y;
-      zStagePos_ = z;
-      stageWell_ = wellLabel;
-      stageSite_ = siteLabel;
-
-      displayStatus();
-   }
-
-   @Override
-   public String getXYStageName() {
-      if (app_ != null) {
-         return app_.getCMMCore().getXYStageDevice();
-      } else {
-         return SBSPlate.DEFAULT_XYSTAGE_NAME;
-      }
-   }
-
-
-   @Override
-   public void displayError(String txt) {
-      if (app_ !=null) {
-         app_.logs().showError(txt, this);
-      }
-   }
-
-   protected void calibrateXY() {
-      if (app_ == null) {
-         return;
-      }
-      int ret = JOptionPane.showConfirmDialog(this, "Manually position the XY stage over the center of the well A01 and press OK",
-              "XYStage origin setup", JOptionPane.OK_CANCEL_OPTION, JOptionPane.WARNING_MESSAGE);
-      if (ret == JOptionPane.OK_OPTION) {
-         try {
-
-            app_.getCMMCore().setAdapterOriginXY(
-                  plate_.getFirstWellX(), plate_.getFirstWellY());
-            regenerate();
-            Point2D.Double pt = app_.getCMMCore().getXYPosition();
-            JOptionPane.showMessageDialog(this, "XY Stage set at position: " + pt.x + "," + pt.y);
-         } catch (Exception e) {
-            displayError(e.getMessage());
-         }
-      }
-   }
-
-   private void regenerate() {
-      WellPositionList[] selectedWells = platePanel_.getSelectedWellPositions();
-      PositionList sites = generateSites(Integer.parseInt(rowsField_.getText()), Integer.parseInt(columnsField_.getText()),
-              Double.parseDouble(spacingField_.getText()));
-      plate_.initialize((String) plateIDCombo_.getSelectedItem());
-      try {
-         platePanel_.refreshImagingSites(sites);
-      } catch (HCSException e) {
-         displayError(e.getMessage());
-      }
-<<<<<<< HEAD
-=======
-      
->>>>>>> c46cd66d
-      platePanel_.setSelectedWells(selectedWells);
-      platePanel_.repaint();
-   }
-
-   @Override
-   public void setApp(Studio app) {
-      app_ = app;
-      try {
-         loadSettings();
-         platePanel_.setApp(app);
-         regenerate();
-      } catch (HCSException e) {
-         // commented out to avod displaying this error at startup
-         displayError(e.getMessage());
-      }
-   }
-
-   public void configurationChanged() {
-      // TODO:
-   }
-
-   @Override
-   public String getCopyright() {
-      return COPYRIGHT_NOTICE;
-   }
-
-   @Override
-   public String getDescription() {
-      return DESCRIPTION;
-   }
-
-   @Override
-   public String getInfo() {
-      return INFO;
-   }
-
-   @Override
-   public String getVersion() {
-      return VERSION_INFO;
-   }
-
-   @Override
-   public boolean useThreePtAF() {
-      return chckbxThreePt_.isSelected();
-   }
-
-   @Override
-   public PositionList getThreePointList() {
-      return threePtList_;
-   }
-
-   @Override
-   public Double getThreePointZPos(double x, double y) {
-      if (focusPlane_ == null) {
-         return null;
-      }
-
-      return focusPlane_.getZPos(x, y);
-   }
-}
+package org.micromanager.hcs;
+
+import java.awt.event.ActionEvent;
+import java.awt.event.ActionListener;
+import java.awt.event.WindowAdapter;
+import java.awt.event.WindowEvent;
+import java.awt.geom.Point2D;
+
+import javax.swing.JButton;
+import javax.swing.JCheckBox;
+import javax.swing.JComboBox;
+import javax.swing.JLabel;
+import javax.swing.JOptionPane;
+import javax.swing.JTextField;
+import javax.swing.SpringLayout;
+
+import org.micromanager.MMPlugin;
+import org.micromanager.MultiStagePosition;
+import org.micromanager.PositionList;
+import org.micromanager.Studio;
+import org.micromanager.StagePosition;
+import org.micromanager.internal.utils.MMFrame;
+import org.micromanager.internal.utils.MMScriptException;
+import org.micromanager.internal.utils.TextUtils;
+
+import com.swtdesigner.SwingResourceManager;
+
+import javax.swing.border.LineBorder;
+
+import java.awt.Color;
+import java.awt.Component;
+
+import javax.swing.JRadioButton;
+import javax.swing.ButtonGroup;
+
+import java.awt.Dimension;
+import java.awt.event.FocusEvent;
+import java.awt.event.FocusListener;
+
+/**
+ * @author nenad
+ *
+ */
+public class SiteGenerator extends MMFrame implements ParentPlateGUI, MMPlugin {
+
+   private JTextField spacingField_;
+   private JTextField columnsField_;
+   private JTextField rowsField_;
+   private JComboBox plateIDCombo_;
+   private static final long serialVersionUID = 1L;
+   private final SpringLayout springLayout;
+   private SBSPlate plate_;
+   private PlatePanel platePanel_;
+   private Studio app_;
+   private final Point2D.Double xyStagePos_;
+   private double zStagePos_;
+   private final Point2D.Double cursorPos_;
+   private String stageWell_;
+   private String stageSite_;
+   private String cursorWell_;
+   private String cursorSite_;
+   PositionList threePtList_;
+   AFPlane focusPlane_;
+   private final String PLATE_FORMAT_ID = "plate_format_id";
+   private final String SITE_SPACING = "site_spacing_x";
+   private final String SITE_ROWS = "site_rows";
+   private final String SITE_COLS = "site_cols";
+   private final String LOCK_ASPECT = "lock_aspect";
+   private final String POINTER_MOVE = "Move";
+   private final String POINTER_SELECT = "Select";
+   private final String ROOT_DIR = "root";
+   private final String PLATE_DIR = "plate";
+   public static final String menuName = "HCS Site Generator";
+   public static final String tooltipDescription =
+           "Generate position list for multi-well plates";
+   //private JCheckBox lockAspectCheckBox_;
+   private final JLabel statusLabel_;
+   static private final String VERSION_INFO = "1.4.1";
+   static private final String COPYRIGHT_NOTICE = "Copyright by UCSF, 2013";
+   static private final String DESCRIPTION = "Generate imaging site positions for micro-well plates and slides";
+   static private final String INFO = "Not available";
+   private final JCheckBox chckbxThreePt_;
+   private final ButtonGroup toolButtonGroup = new ButtonGroup();
+   private JRadioButton rdbtnSelectWells_;
+   private JRadioButton rdbtnMoveStage_;
+
+
+   /**
+    * Create the frame
+    */
+   /**
+    *
+    */
+   public SiteGenerator() {
+      super();
+      setMinimumSize(new Dimension(815, 600));
+      addWindowListener(new WindowAdapter() {
+         @Override
+         public void windowClosing(final WindowEvent e) {
+            saveSettings();
+         }
+      });
+
+      springLayout = new SpringLayout();
+      getContentPane().setLayout(springLayout);
+      plate_ = new SBSPlate();
+
+      xyStagePos_ = new Point2D.Double(0.0, 0.0);
+      cursorPos_ = new Point2D.Double(0.0, 0.0);
+
+      stageWell_ = "undef";
+      cursorWell_ = "undef";
+      stageSite_ = "undef";
+      cursorSite_ = "undef";
+
+      threePtList_ = null;
+      focusPlane_ = null;
+
+      setTitle("HCS Site Generator " + VERSION_INFO);
+      loadAndRestorePosition(100, 100, 1000, 640);
+
+      platePanel_ = new PlatePanel(plate_, null, this);
+      springLayout.putConstraint(SpringLayout.NORTH, platePanel_, 5, SpringLayout.NORTH, getContentPane());
+      springLayout.putConstraint(SpringLayout.EAST, platePanel_, -136, SpringLayout.EAST, getContentPane());
+      springLayout.putConstraint(SpringLayout.WEST, platePanel_, 5, SpringLayout.WEST, getContentPane());
+
+      getContentPane().add(platePanel_);
+
+      plateIDCombo_ = new JComboBox();
+      plateIDCombo_.setAlignmentX(Component.LEFT_ALIGNMENT);
+      springLayout.putConstraint(SpringLayout.WEST, plateIDCombo_, 6, SpringLayout.EAST, platePanel_);
+      springLayout.putConstraint(SpringLayout.EAST, plateIDCombo_, -4, SpringLayout.EAST, getContentPane());
+      getContentPane().add(plateIDCombo_);
+      plateIDCombo_.addItem(SBSPlate.SBS_24_WELL);
+      plateIDCombo_.addItem(SBSPlate.SBS_48_WELL);
+      plateIDCombo_.addItem(SBSPlate.SBS_96_WELL);
+      plateIDCombo_.addItem(SBSPlate.SBS_384_WELL);
+      plateIDCombo_.addItem(SBSPlate.SLIDE_HOLDER);
+
+      //comboBox.addItem(SBSPlate.CUSTOM);
+      plateIDCombo_.addActionListener(new ActionListener() {
+         @Override
+         public void actionPerformed(final ActionEvent e) {
+            plate_.initialize((String) plateIDCombo_.getSelectedItem());
+            PositionList sites = generateSites(Integer.parseInt(rowsField_.getText()), Integer.parseInt(columnsField_.getText()),
+                    Double.parseDouble(spacingField_.getText()));
+            try {
+               platePanel_.refreshImagingSites(sites);
+            } catch (HCSException e1) {
+               if (app_ != null) {
+                  app_.logs().logError(e1);
+               }
+            }
+            platePanel_.repaint();
+         }
+      });
+      
+      
+      FocusListener regeneratePlateOnLossOfFocus = new FocusListener() {
+         @Override
+         public void focusGained(FocusEvent e) {
+         }
+
+         @Override
+         public void focusLost(FocusEvent e) {
+            regenerate();
+         }
+      };
+
+      final JLabel plateFormatLabel = new JLabel();
+      springLayout.putConstraint(SpringLayout.NORTH, plateIDCombo_, 6, SpringLayout.SOUTH, plateFormatLabel);
+      springLayout.putConstraint(SpringLayout.NORTH, plateFormatLabel, 80, SpringLayout.NORTH, getContentPane());
+      plateFormatLabel.setAlignmentY(Component.TOP_ALIGNMENT);
+      springLayout.putConstraint(SpringLayout.SOUTH, plateFormatLabel, 95, SpringLayout.NORTH, getContentPane());
+      springLayout.putConstraint(SpringLayout.WEST, plateFormatLabel, 6, SpringLayout.EAST, platePanel_);
+      springLayout.putConstraint(SpringLayout.EAST, plateFormatLabel, -9, SpringLayout.EAST, getContentPane());
+      plateFormatLabel.setText("Plate format");
+      getContentPane().add(plateFormatLabel);
+
+      rowsField_ = new JTextField();
+      rowsField_.setText("1");
+      getContentPane().add(rowsField_);
+      springLayout.putConstraint(SpringLayout.EAST, rowsField_, -65, SpringLayout.EAST, getContentPane());
+      springLayout.putConstraint(SpringLayout.WEST, rowsField_, -105, SpringLayout.EAST, getContentPane());
+      springLayout.putConstraint(SpringLayout.SOUTH, rowsField_, 215, SpringLayout.NORTH, getContentPane());
+      springLayout.putConstraint(SpringLayout.NORTH, rowsField_, 195, SpringLayout.NORTH, getContentPane());
+      rowsField_.addFocusListener(regeneratePlateOnLossOfFocus);
+      
+      final JLabel imagingSitesLabel = new JLabel();
+      springLayout.putConstraint(SpringLayout.SOUTH, plateIDCombo_, -31, SpringLayout.NORTH, imagingSitesLabel);
+      springLayout.putConstraint(SpringLayout.NORTH, imagingSitesLabel, 155, SpringLayout.NORTH, getContentPane());
+      springLayout.putConstraint(SpringLayout.WEST, imagingSitesLabel, 6, SpringLayout.EAST, platePanel_);
+      springLayout.putConstraint(SpringLayout.EAST, imagingSitesLabel, -24, SpringLayout.EAST, getContentPane());
+      imagingSitesLabel.setText("Imaging Sites");
+      getContentPane().add(imagingSitesLabel);
+      
+      columnsField_ = new JTextField();
+      columnsField_.setText("1");
+      getContentPane().add(columnsField_);
+      springLayout.putConstraint(SpringLayout.SOUTH, columnsField_, 215, SpringLayout.NORTH, getContentPane());
+      springLayout.putConstraint(SpringLayout.NORTH, columnsField_, 195, SpringLayout.NORTH, getContentPane());
+      springLayout.putConstraint(SpringLayout.EAST, columnsField_, -20, SpringLayout.EAST, getContentPane());
+      springLayout.putConstraint(SpringLayout.WEST, columnsField_, -60, SpringLayout.EAST, getContentPane());
+      columnsField_.addFocusListener(regeneratePlateOnLossOfFocus);
+      
+      spacingField_ = new JTextField();
+      spacingField_.setText("1000");
+      getContentPane().add(spacingField_);
+      springLayout.putConstraint(SpringLayout.EAST, spacingField_, -45, SpringLayout.EAST, getContentPane());
+      springLayout.putConstraint(SpringLayout.WEST, spacingField_, -105, SpringLayout.EAST, getContentPane());
+      springLayout.putConstraint(SpringLayout.SOUTH, spacingField_, 260, SpringLayout.NORTH, getContentPane());
+      springLayout.putConstraint(SpringLayout.NORTH, spacingField_, 240, SpringLayout.NORTH, getContentPane());
+      spacingField_.addFocusListener(regeneratePlateOnLossOfFocus);
+      
+      final JLabel rowsColumnsLabel = new JLabel();
+      springLayout.putConstraint(SpringLayout.SOUTH, imagingSitesLabel, -4, SpringLayout.NORTH, rowsColumnsLabel);
+      springLayout.putConstraint(SpringLayout.NORTH, rowsColumnsLabel, 173, SpringLayout.NORTH, getContentPane());
+      springLayout.putConstraint(SpringLayout.WEST, rowsColumnsLabel, 6, SpringLayout.EAST, platePanel_);
+      springLayout.putConstraint(SpringLayout.SOUTH, rowsColumnsLabel, -6, SpringLayout.NORTH, rowsField_);
+      springLayout.putConstraint(SpringLayout.EAST, rowsColumnsLabel, -30, SpringLayout.EAST, getContentPane());
+      rowsColumnsLabel.setText("Rows, Columns");
+      getContentPane().add(rowsColumnsLabel);
+
+      final JLabel spacingLabel = new JLabel();
+      spacingLabel.setText("Spacing [um]");
+      getContentPane().add(spacingLabel);
+      springLayout.putConstraint(SpringLayout.EAST, spacingLabel, -20, SpringLayout.EAST, getContentPane());
+      springLayout.putConstraint(SpringLayout.WEST, spacingLabel, -105, SpringLayout.EAST, getContentPane());
+      springLayout.putConstraint(SpringLayout.SOUTH, spacingLabel, 236, SpringLayout.NORTH, getContentPane());
+      springLayout.putConstraint(SpringLayout.NORTH, spacingLabel, 220, SpringLayout.NORTH, getContentPane());
+
+      final JButton refreshButton = new JButton();
+      springLayout.putConstraint(SpringLayout.NORTH, refreshButton, 23, SpringLayout.SOUTH, spacingField_);
+      springLayout.putConstraint(SpringLayout.WEST, refreshButton, 6, SpringLayout.EAST, platePanel_);
+      springLayout.putConstraint(SpringLayout.EAST, refreshButton, -4, SpringLayout.EAST, getContentPane());
+      refreshButton.setIcon(SwingResourceManager.getIcon(SiteGenerator.class, "/org/micromanager/icons/arrow_refresh.png"));
+      refreshButton.addActionListener(new ActionListener() {
+         @Override
+         public void actionPerformed(final ActionEvent e) {
+            regenerate();
+         }
+      });
+      refreshButton.setText("Refresh");
+      getContentPane().add(refreshButton);
+
+      final JButton calibrateXyButton = new JButton();
+      springLayout.putConstraint(SpringLayout.WEST, calibrateXyButton, 6, SpringLayout.EAST, platePanel_);
+      springLayout.putConstraint(SpringLayout.SOUTH, calibrateXyButton, 365, SpringLayout.NORTH, getContentPane());
+      springLayout.putConstraint(SpringLayout.EAST, calibrateXyButton, -4, SpringLayout.EAST, getContentPane());
+      springLayout.putConstraint(SpringLayout.NORTH, calibrateXyButton, 340, SpringLayout.NORTH, getContentPane());
+      calibrateXyButton.setIcon(SwingResourceManager.getIcon(SiteGenerator.class, "/org/micromanager/icons/cog.png"));
+      calibrateXyButton.addActionListener(new ActionListener() {
+         @Override
+         public void actionPerformed(final ActionEvent e) {
+            calibrateXY();
+         }
+      });
+      calibrateXyButton.setText("Calibrate XY...");
+      getContentPane().add(calibrateXyButton);
+
+
+      final JButton setPositionListButton = new JButton();
+      springLayout.putConstraint(SpringLayout.SOUTH, refreshButton, -6, SpringLayout.NORTH, setPositionListButton);
+      springLayout.putConstraint(SpringLayout.WEST, setPositionListButton, 6, SpringLayout.EAST, platePanel_);
+      springLayout.putConstraint(SpringLayout.NORTH, setPositionListButton, 314, SpringLayout.NORTH, getContentPane());
+      springLayout.putConstraint(SpringLayout.SOUTH, setPositionListButton, 337, SpringLayout.NORTH, getContentPane());
+      springLayout.putConstraint(SpringLayout.EAST, setPositionListButton, -4, SpringLayout.EAST, getContentPane());
+      setPositionListButton.setIcon(SwingResourceManager.getIcon(SiteGenerator.class, "/org/micromanager/icons/table.png"));
+      setPositionListButton.addActionListener(new ActionListener() {
+         @Override
+         public void actionPerformed(final ActionEvent e) {
+            setPositionList();
+         }
+      });
+      setPositionListButton.setText("Build MM List");
+      getContentPane().add(setPositionListButton);
+
+      statusLabel_ = new JLabel();
+      springLayout.putConstraint(SpringLayout.SOUTH, platePanel_, -6, SpringLayout.NORTH, statusLabel_);
+      springLayout.putConstraint(SpringLayout.SOUTH, statusLabel_, -5, SpringLayout.SOUTH, getContentPane());
+      springLayout.putConstraint(SpringLayout.NORTH, statusLabel_, -25, SpringLayout.SOUTH, getContentPane());
+      springLayout.putConstraint(SpringLayout.WEST, statusLabel_, 5, SpringLayout.WEST, getContentPane());
+      springLayout.putConstraint(SpringLayout.EAST, statusLabel_, -4, SpringLayout.EAST, getContentPane());
+      statusLabel_.setBorder(new LineBorder(new Color(0, 0, 0)));
+      getContentPane().add(statusLabel_);
+
+//		lockAspectCheckBox_ = new JCheckBox();
+//		springLayout.putConstraint(SpringLayout.NORTH, plateFormatLabel, 6, SpringLayout.SOUTH, lockAspectCheckBox_);
+//		springLayout.putConstraint(SpringLayout.SOUTH, plateFormatLabel, 20, SpringLayout.SOUTH, lockAspectCheckBox_);
+//		lockAspectCheckBox_.addActionListener(new ActionListener() {
+//			public void actionPerformed(final ActionEvent e) {
+//				platePanel_.setLockAspect(lockAspectCheckBox_.isSelected());
+//				platePanel_.repaint();
+//			}
+//		});
+//		lockAspectCheckBox_.setText("Lock aspect");
+//		getContentPane().add(lockAspectCheckBox_);
+//		lockAspectCheckBox_.setSelected(true);
+//		springLayout.putConstraint(SpringLayout.SOUTH, lockAspectCheckBox_, 73, SpringLayout.NORTH, getContentPane());
+//		springLayout.putConstraint(SpringLayout.NORTH, lockAspectCheckBox_, 50, SpringLayout.NORTH, getContentPane());
+//		springLayout.putConstraint(SpringLayout.EAST, lockAspectCheckBox_, -14, SpringLayout.EAST, getContentPane());
+//		springLayout.putConstraint(SpringLayout.WEST, lockAspectCheckBox_, -115, SpringLayout.EAST, getContentPane());
+
+//		rootDirField_ = new JTextField();
+//		getContentPane().add(rootDirField_);
+//		springLayout.putConstraint(SpringLayout.EAST, rootDirField_, -189, SpringLayout.EAST, getContentPane());
+//		springLayout.putConstraint(SpringLayout.WEST, rootDirField_, 5, SpringLayout.WEST, getContentPane());
+//		springLayout.putConstraint(SpringLayout.SOUTH, rootDirField_, -29, SpringLayout.SOUTH, getContentPane());
+//		springLayout.putConstraint(SpringLayout.NORTH, rootDirField_, -49, SpringLayout.SOUTH, getContentPane());
+
+//		plateNameField_ = new JTextField();
+//		getContentPane().add(plateNameField_);
+//		springLayout.putConstraint(SpringLayout.EAST, plateNameField_, -4, SpringLayout.EAST, getContentPane());
+//		springLayout.putConstraint(SpringLayout.WEST, plateNameField_, -131, SpringLayout.EAST, getContentPane());
+//		springLayout.putConstraint(SpringLayout.SOUTH, plateNameField_, -29, SpringLayout.SOUTH, getContentPane());
+//		springLayout.putConstraint(SpringLayout.NORTH, plateNameField_, -49, SpringLayout.SOUTH, getContentPane());
+
+//		final JLabel rootDirectoryLabel = new JLabel();
+//		rootDirectoryLabel.setText("Root directory");
+//		getContentPane().add(rootDirectoryLabel);
+//		springLayout.putConstraint(SpringLayout.EAST, rootDirectoryLabel, 110, SpringLayout.WEST, getContentPane());
+//		springLayout.putConstraint(SpringLayout.WEST, rootDirectoryLabel, 10, SpringLayout.WEST, getContentPane());
+//		springLayout.putConstraint(SpringLayout.SOUTH, rootDirectoryLabel, -52, SpringLayout.SOUTH, getContentPane());
+//		springLayout.putConstraint(SpringLayout.NORTH, rootDirectoryLabel, -66, SpringLayout.SOUTH, getContentPane());
+
+//		final JLabel plateNameLabel = new JLabel();
+//		plateNameLabel.setText("Plate name");
+//		getContentPane().add(plateNameLabel);
+//		springLayout.putConstraint(SpringLayout.EAST, plateNameLabel, -4, SpringLayout.EAST, getContentPane());
+//		springLayout.putConstraint(SpringLayout.WEST, plateNameLabel, -131, SpringLayout.EAST, getContentPane());
+//		springLayout.putConstraint(SpringLayout.SOUTH, plateNameLabel, -52, SpringLayout.SOUTH, getContentPane());
+//		springLayout.putConstraint(SpringLayout.NORTH, plateNameLabel, -66, SpringLayout.SOUTH, getContentPane());
+//
+//		final JButton button = new JButton();
+//		button.addActionListener(new ActionListener() {
+//			public void actionPerformed(final ActionEvent e) {
+//				setRootDirectory();
+//			}
+//		});
+//		button.setToolTipText("browse root directory");
+//		button.setText("...");
+//		getContentPane().add(button);
+//		springLayout.putConstraint(SpringLayout.SOUTH, button, -27, SpringLayout.SOUTH, getContentPane());
+//		springLayout.putConstraint(SpringLayout.NORTH, button, -50, SpringLayout.SOUTH, getContentPane());
+//		springLayout.putConstraint(SpringLayout.EAST, button, -136, SpringLayout.EAST, getContentPane());
+//		springLayout.putConstraint(SpringLayout.WEST, button, -184, SpringLayout.EAST, getContentPane());
+
+      chckbxThreePt_ = new JCheckBox("Use 3-Point AF");
+      springLayout.putConstraint(SpringLayout.NORTH, chckbxThreePt_, 419, SpringLayout.NORTH, getContentPane());
+      springLayout.putConstraint(SpringLayout.WEST, chckbxThreePt_, 6, SpringLayout.EAST, platePanel_);
+      springLayout.putConstraint(SpringLayout.EAST, chckbxThreePt_, -4, SpringLayout.EAST, getContentPane());
+      chckbxThreePt_.addActionListener(new ActionListener() {
+         @Override
+         public void actionPerformed(ActionEvent e) {
+            platePanel_.repaint();
+         }
+      });
+      getContentPane().add(chckbxThreePt_);
+
+      JButton btnMarkPt = new JButton("Mark Point");
+      springLayout.putConstraint(SpringLayout.SOUTH, chckbxThreePt_, -6, SpringLayout.NORTH, btnMarkPt);
+      springLayout.putConstraint(SpringLayout.NORTH, btnMarkPt, 440, SpringLayout.NORTH, getContentPane());
+      springLayout.putConstraint(SpringLayout.WEST, btnMarkPt, 6, SpringLayout.EAST, platePanel_);
+      springLayout.putConstraint(SpringLayout.SOUTH, btnMarkPt, 465, SpringLayout.NORTH, getContentPane());
+      springLayout.putConstraint(SpringLayout.EAST, btnMarkPt, -4, SpringLayout.EAST, getContentPane());
+      btnMarkPt.setIcon(SwingResourceManager.getIcon(SiteGenerator.class, "/org/micromanager/icons/plus.png"));
+      btnMarkPt.addActionListener(new ActionListener() {
+         @Override
+         public void actionPerformed(ActionEvent arg0) {
+            markOnePoint();
+         }
+      });
+      getContentPane().add(btnMarkPt);
+
+      JButton btnSetThreePt = new JButton("Set 3-Point List");
+      springLayout.putConstraint(SpringLayout.NORTH, btnSetThreePt, 6, SpringLayout.SOUTH, btnMarkPt);
+      springLayout.putConstraint(SpringLayout.WEST, btnSetThreePt, 6, SpringLayout.EAST, platePanel_);
+      springLayout.putConstraint(SpringLayout.SOUTH, btnSetThreePt, 31, SpringLayout.SOUTH, btnMarkPt);
+      //springLayout.putConstraint(SpringLayout.SOUTH, btnSetThreePt, -67, SpringLayout.NORTH, getContentPane());
+      springLayout.putConstraint(SpringLayout.EAST, btnSetThreePt, -4, SpringLayout.EAST, getContentPane());
+      btnSetThreePt.setIcon(SwingResourceManager.getIcon(SiteGenerator.class, "/org/micromanager/icons/asterisk_orange.png"));
+      btnSetThreePt.addActionListener(new ActionListener() {
+         @Override
+         public void actionPerformed(ActionEvent e) {
+            setThreePoint();
+         }
+      });
+      getContentPane().add(btnSetThreePt);
+
+      rdbtnSelectWells_ = new JRadioButton("Select Wells");
+      rdbtnSelectWells_.addActionListener(new ActionListener() {
+         @Override
+         public void actionPerformed(ActionEvent arg0) {
+            if (rdbtnSelectWells_.isSelected()) {
+               platePanel_.setTool(PlatePanel.Tool.SELECT);
+            }
+         }
+      });
+      toolButtonGroup.add(rdbtnSelectWells_);
+      rdbtnSelectWells_.setSelected(true);
+      // set default tool
+      platePanel_.setTool(PlatePanel.Tool.SELECT);
+      springLayout.putConstraint(SpringLayout.NORTH, rdbtnSelectWells_, 10, SpringLayout.NORTH, getContentPane());
+      springLayout.putConstraint(SpringLayout.WEST, rdbtnSelectWells_, 6, SpringLayout.EAST, platePanel_);
+      springLayout.putConstraint(SpringLayout.EAST, rdbtnSelectWells_, 0, SpringLayout.EAST, plateIDCombo_);
+      getContentPane().add(rdbtnSelectWells_);
+
+      rdbtnMoveStage_ = new JRadioButton("Move Stage");
+      rdbtnMoveStage_.addActionListener(new ActionListener() {
+         @Override
+         public void actionPerformed(ActionEvent e) {
+            if (rdbtnMoveStage_.isSelected()) {
+               platePanel_.setTool(PlatePanel.Tool.MOVE);
+            }
+         }
+      });
+      toolButtonGroup.add(rdbtnMoveStage_);
+      rdbtnSelectWells_.setSelected(false);
+      springLayout.putConstraint(SpringLayout.NORTH, rdbtnMoveStage_, 2, SpringLayout.SOUTH, rdbtnSelectWells_);
+      springLayout.putConstraint(SpringLayout.WEST, rdbtnMoveStage_, 6, SpringLayout.EAST, platePanel_);
+      springLayout.putConstraint(SpringLayout.EAST, rdbtnMoveStage_, 0, SpringLayout.EAST, plateIDCombo_);
+      getContentPane().add(rdbtnMoveStage_);
+
+      JButton btnAbout = new JButton("About...");
+      btnAbout.addActionListener(new ActionListener() {
+         @Override
+         public void actionPerformed(ActionEvent e) {
+            HCSAbout dlgAbout = new HCSAbout(SiteGenerator.this);
+            dlgAbout.setVisible(true);
+         }
+      });
+      springLayout.putConstraint(SpringLayout.SOUTH, btnAbout, 0, SpringLayout.SOUTH, platePanel_);
+      springLayout.putConstraint(SpringLayout.EAST, btnAbout, 0, SpringLayout.EAST, plateIDCombo_);
+      getContentPane().add(btnAbout);
+
+
+      PositionList sites = generateSites(Integer.parseInt(rowsField_.getText()), Integer.parseInt(columnsField_.getText()),
+              Double.parseDouble(spacingField_.getText()));
+      plate_.initialize((String) plateIDCombo_.getSelectedItem());
+      try {
+         platePanel_.refreshImagingSites(sites);
+      } catch (HCSException e1) {
+         if (app_ != null) {
+            app_.logs().logError(e1);
+         }
+      }
+   }
+
+   protected void saveSettings() {
+      app_.profile().setString(SiteGenerator.class, PLATE_FORMAT_ID,
+            (String) plateIDCombo_.getSelectedItem());
+      app_.profile().setString(SiteGenerator.class, SITE_SPACING,
+            spacingField_.getText());
+      app_.profile().setString(SiteGenerator.class, SITE_ROWS,
+            rowsField_.getText());
+      app_.profile().setString(SiteGenerator.class, SITE_COLS,
+            columnsField_.getText());
+   }
+
+   protected final void loadSettings() {
+      plateIDCombo_.setSelectedItem(app_.getUserProfile().getString(
+               SiteGenerator.class, PLATE_FORMAT_ID, SBSPlate.SBS_96_WELL));
+      spacingField_.setText(app_.profile().getString(SiteGenerator.class,
+               SITE_SPACING, "200"));
+      rowsField_.setText(app_.profile().getString(SiteGenerator.class,
+               SITE_ROWS, "1"));
+      columnsField_.setText(app_.profile().getString(SiteGenerator.class,
+               SITE_COLS, "1"));
+   }
+
+   private void setPositionList() {
+      WellPositionList[] wpl = platePanel_.getSelectedWellPositions();
+      PositionList platePl = new PositionList();
+      for (WellPositionList wpl1 : wpl) {
+         PositionList pl = PositionList.newInstance(wpl1.getSitePositions());
+         for (int j = 0; j < pl.getNumberOfPositions(); j++) {
+            MultiStagePosition mpl = pl.getPosition(j);
+            // make label unique
+            mpl.setLabel(wpl1.getLabel() + "-" + mpl.getLabel());
+            if (app_ != null) {
+               mpl.setDefaultXYStage(app_.getCMMCore().getXYStageDevice());
+               mpl.setDefaultZStage(app_.getCMMCore().getFocusDevice());
+            }
+            // set the proper XYstage name
+            for (int k = 0; k < mpl.size(); k++) {
+               StagePosition sp = mpl.get(k);
+               if (sp.numAxes == 2) {
+                  sp.stageName = mpl.getDefaultXYStage();
+               }
+            }
+            // add Z position if 3-point focus is enabled
+            if (useThreePtAF()) {
+               if (focusPlane_ == null) {
+                  displayError("3-point AF is seleced but 3 points are not defined.");
+                  return;
+               }
+               // add z position from the 3-point plane estimate
+               StagePosition sp = new StagePosition();
+               sp.numAxes = 1;
+               sp.x = focusPlane_.getZPos(mpl.getX(), mpl.getY());
+               sp.stageName = mpl.getDefaultZStage();
+               mpl.add(sp);
+            }
+            platePl.addPosition(pl.getPosition(j));
+         }
+      }
+
+      try {
+         if (app_ != null) {
+            app_.compat().setPositionList(platePl);
+         }
+      } catch (MMScriptException e) {
+         displayError(e.getMessage());
+      }
+
+   }
+
+   /**
+    * Mark current position as one point in the 3-pt set
+    */
+   private void markOnePoint() {
+      app_.compat().markCurrentPosition();
+   }
+
+   private void setThreePoint() {
+      try {
+         PositionList plist = app_.compat().getPositionList();
+         if (plist.getNumberOfPositions() != 3) {
+            displayError("We need exactly three positions to fit AF plane. Please create XY list with 3 positions.");
+            return;
+         }
+
+         threePtList_ = PositionList.newInstance(plist);
+         focusPlane_ = new AFPlane(threePtList_.getPositions());
+         chckbxThreePt_.setSelected(true);
+         platePanel_.repaint();
+
+      } catch (MMScriptException e) {
+         displayError(e.getMessage());
+      }
+   }
+
+   private PositionList generateSites(int rows, int cols, double spacing) {
+      PositionList sites = new PositionList();
+      System.out.println("# Rows : " + rows + ", # Cols : " + cols + " ,spacing = " + spacing);
+      for (int i = 0; i < rows; i++) {
+         for (int j = 0; j < cols; j++) {
+            double x;
+            double y;
+            if (cols > 1) {
+               x = -cols * spacing / 2.0 + spacing * j + spacing / 2.0;
+            } else {
+               x = 0.0;
+            }
+
+            if (rows > 1) {
+               y = -rows * spacing / 2.0 + spacing * i + spacing / 2.0;
+            } else {
+               y = 0.0;
+            }
+
+            MultiStagePosition mps = new MultiStagePosition();
+            StagePosition sp = new StagePosition();
+            sp.numAxes = 2;
+            sp.x = x;
+            sp.y = y;
+            System.out.println("(" + i + "," + j + ") = " + x + "," + y);
+
+            mps.add(sp);
+            sites.addPosition(mps);
+         }
+      }
+
+      return sites;
+   }
+
+   @Override
+   public void updatePointerXYPosition(double x, double y, String wellLabel, 
+           String siteLabel) {
+      cursorPos_.x = x;
+      cursorPos_.y = y;
+      cursorWell_ = wellLabel;
+      cursorSite_ = siteLabel;
+
+      displayStatus();
+   }
+
+   private void displayStatus() {
+      if (statusLabel_ == null) {
+         return;
+      }
+
+      String statusTxt = "Cursor: X=" + TextUtils.FMT2.format(cursorPos_.x) + "um, Y=" + TextUtils.FMT2.format(cursorPos_.y) + "um, " + cursorWell_
+              + ((useThreePtAF() && focusPlane_ != null) ? ", Z->" + TextUtils.FMT2.format(focusPlane_.getZPos(cursorPos_.x, cursorPos_.y)) + "um" : "")
+              + " -- Stage: X=" + TextUtils.FMT2.format(xyStagePos_.x) + "um, Y=" + TextUtils.FMT2.format(xyStagePos_.y) + "um, Z=" + TextUtils.FMT2.format(zStagePos_) + "um, "
+              + stageWell_;
+      statusLabel_.setText(statusTxt);
+   }
+
+   @Override
+   public void updateStagePositions(double x, double y, double z, String wellLabel, String siteLabel) {
+      xyStagePos_.x = x;
+      xyStagePos_.y = y;
+      zStagePos_ = z;
+      stageWell_ = wellLabel;
+      stageSite_ = siteLabel;
+
+      displayStatus();
+   }
+
+   @Override
+   public String getXYStageName() {
+      if (app_ != null) {
+         return app_.getCMMCore().getXYStageDevice();
+      } else {
+         return SBSPlate.DEFAULT_XYSTAGE_NAME;
+      }
+   }
+
+
+   @Override
+   public void displayError(String txt) {
+      if (app_ !=null) {
+         app_.logs().showError(txt, this);
+      }
+   }
+
+   protected void calibrateXY() {
+      if (app_ == null) {
+         return;
+      }
+      int ret = JOptionPane.showConfirmDialog(this, "Manually position the XY stage over the center of the well A01 and press OK",
+              "XYStage origin setup", JOptionPane.OK_CANCEL_OPTION, JOptionPane.WARNING_MESSAGE);
+      if (ret == JOptionPane.OK_OPTION) {
+         try {
+
+            app_.getCMMCore().setAdapterOriginXY(
+                  plate_.getFirstWellX(), plate_.getFirstWellY());
+            regenerate();
+            Point2D.Double pt = app_.getCMMCore().getXYPosition();
+            JOptionPane.showMessageDialog(this, "XY Stage set at position: " + pt.x + "," + pt.y);
+         } catch (Exception e) {
+            displayError(e.getMessage());
+         }
+      }
+   }
+
+   private void regenerate() {
+      WellPositionList[] selectedWells = platePanel_.getSelectedWellPositions();
+      PositionList sites = generateSites(Integer.parseInt(rowsField_.getText()), Integer.parseInt(columnsField_.getText()),
+              Double.parseDouble(spacingField_.getText()));
+      plate_.initialize((String) plateIDCombo_.getSelectedItem());
+      try {
+         platePanel_.refreshImagingSites(sites);
+      } catch (HCSException e) {
+         displayError(e.getMessage());
+      }
+      
+      platePanel_.setSelectedWells(selectedWells);
+      platePanel_.repaint();
+   }
+
+   @Override
+   public void setApp(Studio app) {
+      app_ = app;
+      try {
+         loadSettings();
+         platePanel_.setApp(app);
+         regenerate();
+      } catch (HCSException e) {
+         // commented out to avod displaying this error at startup
+         displayError(e.getMessage());
+      }
+   }
+
+   public void configurationChanged() {
+      // TODO:
+   }
+
+   @Override
+   public String getCopyright() {
+      return COPYRIGHT_NOTICE;
+   }
+
+   @Override
+   public String getDescription() {
+      return DESCRIPTION;
+   }
+
+   @Override
+   public String getInfo() {
+      return INFO;
+   }
+
+   @Override
+   public String getVersion() {
+      return VERSION_INFO;
+   }
+
+   @Override
+   public boolean useThreePtAF() {
+      return chckbxThreePt_.isSelected();
+   }
+
+   @Override
+   public PositionList getThreePointList() {
+      return threePtList_;
+   }
+
+   @Override
+   public Double getThreePointZPos(double x, double y) {
+      if (focusPlane_ == null) {
+         return null;
+      }
+
+      return focusPlane_.getZPos(x, y);
+   }
+}