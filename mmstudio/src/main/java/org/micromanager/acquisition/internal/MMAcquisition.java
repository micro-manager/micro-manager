///////////////////////////////////////////////////////////////////////////////
//PROJECT:       Micro-Manager
//SUBSYSTEM:     mmstudio
//-----------------------------------------------------------------------------
//
// AUTHOR:       Nico Stuurman, November 2010
//
// COPYRIGHT:    University of California, San Francisco, 2010
//
// LICENSE:      This file is distributed under the BSD license.
//               License text is included with the source distribution.
//
//               This file is distributed in the hope that it will be useful,
//               but WITHOUT ANY WARRANTY; without even the implied warranty
//               of MERCHANTABILITY or FITNESS FOR A PARTICULAR PURPOSE.
//
//               IN NO EVENT SHALL THE COPYRIGHT OWNER OR
//               CONTRIBUTORS BE LIABLE FOR ANY DIRECT, INDIRECT,
//               INCIDENTAL, SPECIAL, EXEMPLARY, OR CONSEQUENTIAL DAMAGES.

package org.micromanager.acquisition.internal;

import com.google.common.eventbus.Subscribe;

import ij.ImagePlus;

import java.awt.Color;
import java.awt.Component;
import java.awt.Dimension;
import java.awt.event.ActionEvent;
import java.awt.event.ActionListener;
import java.io.File;
import java.io.IOException;
import java.net.InetAddress;
import java.net.UnknownHostException;
import java.text.SimpleDateFormat;
import java.util.ArrayList;
import java.util.Calendar;
import java.util.concurrent.BlockingQueue;
import java.util.Iterator;
import java.util.List;
import java.util.UUID;
import java.util.regex.Matcher;
import java.util.regex.Pattern;

import javax.swing.Icon;
import javax.swing.ImageIcon;
import javax.swing.JButton;
import javax.swing.JToggleButton;

import mmcorej.CMMCore;
import mmcorej.TaggedImage;

import org.json.JSONObject;
import org.json.JSONException;
import org.micromanager.internal.MMStudio;

import org.micromanager.data.Datastore;
import org.micromanager.data.DatastoreFrozenException;
import org.micromanager.data.DatastoreRewriteException;
import org.micromanager.data.Pipeline;
import org.micromanager.data.PipelineErrorException;
import org.micromanager.data.Storage;
import org.micromanager.data.SummaryMetadata;

import org.micromanager.data.internal.DefaultDatastore;
import org.micromanager.data.internal.DefaultImage;
import org.micromanager.data.internal.DefaultSummaryMetadata;
import org.micromanager.data.internal.multipagetiff.MultipageTiffReader;
import org.micromanager.data.internal.multipagetiff.StorageMultipageTiff;
import org.micromanager.data.internal.StorageSinglePlaneTiffSeries;
import org.micromanager.data.internal.StorageRAM;

import org.micromanager.events.AcquisitionEndedEvent;
import org.micromanager.events.internal.DefaultEventManager;

import org.micromanager.internal.dialogs.AcqControlDlg;

import org.micromanager.display.ControlsFactory;
import org.micromanager.display.DisplayDestroyedEvent;
import org.micromanager.display.DisplayWindow;
import org.micromanager.display.internal.DefaultDisplaySettings;
import org.micromanager.display.internal.DefaultDisplayWindow;
import org.micromanager.display.RequestToCloseEvent;

import org.micromanager.internal.utils.JavaUtils;
import org.micromanager.internal.utils.MDUtils;
import org.micromanager.internal.utils.MMScriptException;
import org.micromanager.internal.utils.ReportingUtils;

import org.micromanager.Studio;

/**
 * This class is used to execute most of the acquisition and image display
 * functionality in the ScriptInterface
 */
public class MMAcquisition {
   
   /** 
    * Final queue of images immediately prior to insertion into the ImageCache.
    * Only used when running in asynchronous mode.
    */
   private BlockingQueue<TaggedImage> outputQueue_ = null;
   private boolean isAsynchronous_ = false;
   private int numFrames_ = 0;
   private int numChannels_ = 0;
   private int numSlices_ = 0;
   private int numPositions_ = 0;
   protected String name_;
   protected int width_ = 0;
   protected int height_ = 0;
   protected int byteDepth_ = 1;
   protected int bitDepth_ = 8;    
   protected int multiCamNumCh_ = 1;
   private boolean initialized_ = false;
   private long startTimeMs_;
   private final String comment_ = "";
   private String rootDirectory_;
   private Studio studio_;
   private DefaultDatastore store_;
   private Pipeline pipeline_;
   private DisplayWindow display_;
   private final boolean virtual_;
   private AcquisitionEngine eng_;
   private final boolean show_;
   private JSONObject summary_ = new JSONObject();
   private final String NOTINITIALIZED = "Acquisition was not initialized";

   public MMAcquisition(Studio studio, String name, JSONObject summaryMetadata,
         boolean diskCached, AcquisitionEngine eng, boolean show) {
      studio_ = studio;
      name_ = name;
      virtual_ = diskCached;
      eng_ = eng;
      show_ = show;
      store_ = new DefaultDatastore();
      pipeline_ = studio_.data().copyApplicationPipeline(store_, false);
      try {
         if (summaryMetadata.has("Directory") && summaryMetadata.get("Directory").toString().length() > 0) {
            // Set up saving to the target directory.
            try {
               String acqDirectory = createAcqDirectory(summaryMetadata.getString("Directory"), summaryMetadata.getString("Prefix"));
               summaryMetadata.put("Prefix", acqDirectory);
               String acqPath = summaryMetadata.getString("Directory") + File.separator + acqDirectory;
               store_.setStorage(getAppropriateStorage(store_, acqPath, true));
            } catch (Exception e) {
               ReportingUtils.showError(e, "Unable to create directory for saving images.");
               eng.stop(true);
            }
         } else {
            store_.setStorage(new StorageRAM(store_));
         }
      }
      catch (JSONException e) {
         ReportingUtils.logError(e, "Couldn't adjust summary metadata.");
      }

      try {
         pipeline_.insertSummaryMetadata(DefaultSummaryMetadata.legacyFromJSON(summaryMetadata));
      }
      catch (DatastoreFrozenException e) {
         ReportingUtils.logError(e, "Datastore is frozen; can't set summary metadata");
      }
      catch (DatastoreRewriteException e) {
         ReportingUtils.logError(e, "Summary metadata has already been set");
      }
      catch (PipelineErrorException e) {
         ReportingUtils.logError(e, "Can't insert summary metadata: processing already started.");
      }
      if (show_) {
         display_ = studio_.displays().createDisplay(
               store_, makeControlsFactory());
         display_.registerForEvents(this);
      }
      DefaultEventManager.getInstance().registerForEvents(this);
  }
   
   private String createAcqDirectory(String root, String prefix) throws Exception {
      File rootDir = JavaUtils.createDirectory(root);
      int curIndex = getCurrentMaxDirIndex(rootDir, prefix + "_");
      return prefix + "_" + (1 + curIndex);
   }

   private int getCurrentMaxDirIndex(File rootDir, String prefix) throws NumberFormatException {
      int maxNumber = 0;
      int number;
      String theName;
      for (File acqDir : rootDir.listFiles()) {
         theName = acqDir.getName();
         if (theName.startsWith(prefix)) {
            try {
               //e.g.: "blah_32.ome.tiff"
               Pattern p = Pattern.compile("\\Q" + prefix + "\\E" + "(\\d+).*+");
               Matcher m = p.matcher(theName);
               if (m.matches()) {
                  number = Integer.parseInt(m.group(1));
                  if (number >= maxNumber) {
                     maxNumber = number;
                  }
               }
            } catch (NumberFormatException e) {
            } // Do nothing.
         }
      }
      return maxNumber;
   }

   public void initialize() throws MMScriptException {
      if (initialized_) {
         throw new MMScriptException("Acquisition is already initialized");
      }

      Storage imageFileManager = null;
      String name = name_;
      
      store_ = new DefaultDatastore();

      if (virtual_) {
         String dirName = rootDirectory_ + File.separator + name;
         if ((new File(dirName)).exists()) {
            try {
               String acqDirectory = createAcqDirectory(rootDirectory_, name_);
               if (summary_ != null) {
                  summary_.put("Prefix", acqDirectory);
                  summary_.put("Channels", numChannels_);
                  MDUtils.setPixelTypeFromByteDepth(summary_, byteDepth_);
               }
               dirName = rootDirectory_ + File.separator + acqDirectory;
            } catch (Exception ex) {
               throw new MMScriptException("Failed to figure out acq saving path.");
            }
         }

         SummaryMetadata summary = DefaultSummaryMetadata.legacyFromJSON(summary_);
         try {
            store_.setStorage(getAppropriateStorage(store_, dirName, true));
            pipeline_.insertSummaryMetadata(summary);
         }
         catch (IOException e) {
            ReportingUtils.showError(e, "Unable to prepare saving");
         }
         catch (DatastoreFrozenException e) {
            ReportingUtils.logError("Unable to set summary metadata: datastore pre-emptively locked. This should never happen!");
         }
         catch (DatastoreRewriteException e) {
            ReportingUtils.logError("Unable to set summary metadata: datastore has already had summary metadata set. This should never happen!");
         }
         catch (PipelineErrorException e) {
            ReportingUtils.logError(e, "Can't insert summary metadata: processing already started.");
         }
      }
      else { // Not a disk-based data store.
         store_.setStorage(new StorageRAM(store_));
         try {
            pipeline_.insertSummaryMetadata(new DefaultSummaryMetadata.Builder().build());
         }
         catch (DatastoreFrozenException e) {
            ReportingUtils.logError(e, "Couldn't set summary metadata: datastore is frozen.");
         }
<<<<<<< HEAD
=======
         catch (DatastoreRewriteException e) {
            ReportingUtils.logError(e, "Couldn't set summary metadata: it's already been set.");
         }
         catch (PipelineErrorException e) {
            ReportingUtils.logError(e, "Can't insert summary metadata: processing already started.");
         }
>>>>>>> 33fd95f9
      }

      CMMCore core = studio_.core();
      createDefaultAcqSettings();

      if (store_.getSummaryMetadata() != null) {
         if (show_) {
            // NB pre-existing setups will have loaded saved display settings.
            display_ = studio_.displays().createDisplay(
                  store_, makeControlsFactory());
            display_.registerForEvents(this);
         }
         initialized_ = true;
      }
      else {
         ReportingUtils.logError("Null summary metadata");
      }
   }

   /**
    * A simple little subclass of JButton that listens for certain events.
    * It listens for AcquisitionEndedEvent and disables itself when that
    * event occurs; it also listens for DisplayDestroyedEvent and unregisters
    * itself from event buses at that time.
    */
   private static class SubscribedButton extends JButton {
      /**
       * Create a SubscribedButton and subscribe it to the relevant event
       * buses.
       */
      public static SubscribedButton makeButton(ImageIcon icon, DisplayWindow display) {
         SubscribedButton result = new SubscribedButton(icon);
         DefaultEventManager.getInstance().registerForEvents(result);
         display.registerForEvents(result);
         return result;
      }

      public SubscribedButton(ImageIcon icon) {
         super(icon);
      }

      @Subscribe
      public void onDisplayDestroyed(DisplayDestroyedEvent e) {
         DefaultEventManager.getInstance().unregisterForEvents(this);
         e.getDisplay().unregisterForEvents(this);
      }

      @Subscribe
      public void onAcquisitionEnded(AcquisitionEndedEvent e) {
         setEnabled(false);
      }
   }

   /**
    * Generate the abort and pause buttons. These are only used for display
    * windows for ongoing acquisitions (i.e. not for opening files from
    * disk).
    * TODO: remove these special controls (or at least hide them) when the
    * acquisition ends.
    */
   private ControlsFactory makeControlsFactory() {
      return new ControlsFactory() {
         @Override
         public List<Component> makeControls(final DisplayWindow display) {
            ArrayList<Component> result = new ArrayList<Component>();
            JButton abortButton = SubscribedButton.makeButton(new ImageIcon(
                     getClass().getResource("/org/micromanager/icons/cancel.png")),
                  display);
            abortButton.setBackground(new Color(255, 255, 255));
            abortButton.setToolTipText("Halt data acquisition");
            abortButton.setFocusable(false);
            abortButton.setMaximumSize(new Dimension(30, 28));
            abortButton.setMinimumSize(new Dimension(30, 28));
            abortButton.setPreferredSize(new Dimension(30, 28));
            abortButton.addActionListener(new ActionListener() {
               @Override
               public void actionPerformed(ActionEvent e) {
                  eng_.abortRequest();
               }
            });
            result.add(abortButton);

            final ImageIcon pauseIcon = new ImageIcon(getClass().getResource(
                  "/org/micromanager/icons/control_pause.png"));
            final ImageIcon playIcon = new ImageIcon(getClass().getResource(
                  "/org/micromanager/icons/resultset_next.png"));
            final JButton pauseButton = SubscribedButton.makeButton(
                  pauseIcon, display);
            pauseButton.setToolTipText("Pause data acquisition");
            pauseButton.setFocusable(false);
            pauseButton.setMaximumSize(new Dimension(30, 28));
            pauseButton.setMinimumSize(new Dimension(30, 28));
            pauseButton.setPreferredSize(new Dimension(30, 28));
            pauseButton.addActionListener(new ActionListener() {
               @Override
               public void actionPerformed(ActionEvent e) {
                  eng_.setPause(!eng_.isPaused());
                  // Switch the icon depending on if the acquisition is paused.
                  Icon icon = pauseButton.getIcon();
                  if (icon == pauseIcon) {
                     pauseButton.setIcon(playIcon);
                  }
                  else {
                     pauseButton.setIcon(pauseIcon);
                  }
               }
            });
            result.add(pauseButton);

            return result;
         }
      };
   }
  
   private void createDefaultAcqSettings() {
      String keys[] = new String[summary_.length()];
      Iterator<String> it = summary_.keys();
      int i = 0;
      while (it.hasNext()) {
         keys[0] = it.next();
         i++;
      }

      try {
         JSONObject summaryMetadata = new JSONObject(summary_, keys);
         CMMCore core = studio_.core();

         summaryMetadata.put("BitDepth", bitDepth_);
         summaryMetadata.put("Channels", numChannels_);
         // TODO: set channel name, color, min, max from defaults.
         summaryMetadata.put("Comment", comment_);
         String compName = null;
         try {
            compName = InetAddress.getLocalHost().getHostName();
         } catch (UnknownHostException e) {
            ReportingUtils.showError(e);
         }
         if (compName != null) {
            summaryMetadata.put("ComputerName", compName);
         }
         summaryMetadata.put("Date", new SimpleDateFormat("yyyy-MM-dd").format(Calendar.getInstance().getTime()));
         summaryMetadata.put("Depth", core.getBytesPerPixel());
         summaryMetadata.put("Frames", numFrames_);
         summaryMetadata.put("GridColumn", 0);
         summaryMetadata.put("GridRow", 0);
         summaryMetadata.put("Height", height_);
         int ijType = -1;
         if (byteDepth_ == 1) {
            ijType = ImagePlus.GRAY8;
         } else if (byteDepth_ == 2) {
            ijType = ImagePlus.GRAY16;
         } else if (byteDepth_ == 8) {
            ijType = 64;
         } else if (byteDepth_ == 4 && core.getNumberOfComponents() == 1) {
            ijType = ImagePlus.GRAY32;
         } else if (byteDepth_ == 4 && core.getNumberOfComponents() == 4) {
            ijType = ImagePlus.COLOR_RGB;
         }
         summaryMetadata.put("IJType", ijType);
         summaryMetadata.put("MetadataVersion",
               DefaultSummaryMetadata.METADATA_VERSION);
         summaryMetadata.put("MicroManagerVersion", MMStudio.getInstance().getVersion());
         summaryMetadata.put("NumComponents", 1);
         summaryMetadata.put("Positions", numPositions_);
         summaryMetadata.put("Source", "Micro-Manager");
         summaryMetadata.put("PixelAspect", 1.0);
         summaryMetadata.put("PixelSize_um", core.getPixelSizeUm());
         summaryMetadata.put("PixelType", (core.getNumberOfComponents() == 1 ? "GRAY" : "RGB") + (8 * byteDepth_));
         summaryMetadata.put("Slices", numSlices_);
         summaryMetadata.put("SlicesFirst", false);
         summaryMetadata.put("StartTime", MDUtils.getCurrentTime());
         summaryMetadata.put("Time", Calendar.getInstance().getTime());
         summaryMetadata.put("TimeFirst", true);
         summaryMetadata.put("UserName", System.getProperty("user.name"));
         summaryMetadata.put("UUID", UUID.randomUUID());
         summaryMetadata.put("Width", width_);
         startTimeMs_ = System.currentTimeMillis();
         try {
            pipeline_.insertSummaryMetadata(DefaultSummaryMetadata.legacyFromJSON(summaryMetadata));
         }
         catch (DatastoreFrozenException e) {
            ReportingUtils.logError(e, "Couldn't set summary metadata: datastore is frozen.");
         }
         catch (DatastoreRewriteException e) {
            ReportingUtils.logError(e, "Couldn't set summary metadata: it's already been set.");
         }
         catch (PipelineErrorException e) {
            ReportingUtils.logError(e, "Can't insert summary metadata: processing already started.");
         }
      } catch (JSONException ex) {
         ReportingUtils.showError(ex);
      }
   }

   public void close() {
      if (display_ != null) {
         display_.requestToClose();
      }
//      store_.lock();
   }

   @Subscribe
   public void onRequestToClose(RequestToCloseEvent event) {
      // Prompt to stop the acquisition if it's still running.
      if (!eng_.abortRequest()) {
         // User cancelled abort.
         return;
      }
      if (store_.getSavePath() != null ||
            studio_.displays().promptToSave(store_, display_)) {
         // Datastore is saved, or user declined to save.
         display_.forceClosed();
      }
   }

   @Subscribe
   public void onDisplayDestroyed(DisplayDestroyedEvent event) {
      display_.unregisterForEvents(this);
      display_ = null;
   }

   @Subscribe
   public void onAcquisitionEnded(AcquisitionEndedEvent event) {
      store_.freeze();
      DefaultEventManager.getInstance().unregisterForEvents(this);
   }
   
   /**
    * Returns show flag, indicating whether this acquisition was opened with
    * a request to show the image in a window
    * 
    * @return flag for request to display image in window
    */
   public boolean getShow() {
      return show_;
   }

   private static String getPixelType(int depth) {
      switch (depth) {
         case 1:
            return "GRAY8";
         case 2:
            return "GRAY16";
         case 4:
            return "RGB32";
         case 8:
            return "RGB64";
      }
      return null;
   }

   private static Storage getAppropriateStorage(DefaultDatastore store,
         String path, boolean isNew) throws IOException {
      Datastore.SaveMode mode = DefaultDatastore.getPreferredSaveMode();
      if (mode == Datastore.SaveMode.SINGLEPLANE_TIFF_SERIES) {
         return new StorageSinglePlaneTiffSeries(store, path, isNew);
      }
      else if (mode == Datastore.SaveMode.MULTIPAGE_TIFF) {
         return new StorageMultipageTiff(store, path, isNew);
      }
      else {
         ReportingUtils.logError("Unrecognized save mode " + mode);
         return null;
      }
   }

   public int getLastAcquiredFrame() {
      return store_.getAxisLength("time");
   }

   public Datastore getDatastore() {
      return store_;
   }

   public Pipeline getPipeline() {
      return pipeline_;
   }

   public void setAsynchronous() {
      isAsynchronous_ = true;
   }
}
<|MERGE_RESOLUTION|>--- conflicted
+++ resolved
@@ -1,550 +1,547 @@
-///////////////////////////////////////////////////////////////////////////////
-//PROJECT:       Micro-Manager
-//SUBSYSTEM:     mmstudio
-//-----------------------------------------------------------------------------
-//
-// AUTHOR:       Nico Stuurman, November 2010
-//
-// COPYRIGHT:    University of California, San Francisco, 2010
-//
-// LICENSE:      This file is distributed under the BSD license.
-//               License text is included with the source distribution.
-//
-//               This file is distributed in the hope that it will be useful,
-//               but WITHOUT ANY WARRANTY; without even the implied warranty
-//               of MERCHANTABILITY or FITNESS FOR A PARTICULAR PURPOSE.
-//
-//               IN NO EVENT SHALL THE COPYRIGHT OWNER OR
-//               CONTRIBUTORS BE LIABLE FOR ANY DIRECT, INDIRECT,
-//               INCIDENTAL, SPECIAL, EXEMPLARY, OR CONSEQUENTIAL DAMAGES.
-
-package org.micromanager.acquisition.internal;
-
-import com.google.common.eventbus.Subscribe;
-
-import ij.ImagePlus;
-
-import java.awt.Color;
-import java.awt.Component;
-import java.awt.Dimension;
-import java.awt.event.ActionEvent;
-import java.awt.event.ActionListener;
-import java.io.File;
-import java.io.IOException;
-import java.net.InetAddress;
-import java.net.UnknownHostException;
-import java.text.SimpleDateFormat;
-import java.util.ArrayList;
-import java.util.Calendar;
-import java.util.concurrent.BlockingQueue;
-import java.util.Iterator;
-import java.util.List;
-import java.util.UUID;
-import java.util.regex.Matcher;
-import java.util.regex.Pattern;
-
-import javax.swing.Icon;
-import javax.swing.ImageIcon;
-import javax.swing.JButton;
-import javax.swing.JToggleButton;
-
-import mmcorej.CMMCore;
-import mmcorej.TaggedImage;
-
-import org.json.JSONObject;
-import org.json.JSONException;
-import org.micromanager.internal.MMStudio;
-
-import org.micromanager.data.Datastore;
-import org.micromanager.data.DatastoreFrozenException;
-import org.micromanager.data.DatastoreRewriteException;
-import org.micromanager.data.Pipeline;
-import org.micromanager.data.PipelineErrorException;
-import org.micromanager.data.Storage;
-import org.micromanager.data.SummaryMetadata;
-
-import org.micromanager.data.internal.DefaultDatastore;
-import org.micromanager.data.internal.DefaultImage;
-import org.micromanager.data.internal.DefaultSummaryMetadata;
-import org.micromanager.data.internal.multipagetiff.MultipageTiffReader;
-import org.micromanager.data.internal.multipagetiff.StorageMultipageTiff;
-import org.micromanager.data.internal.StorageSinglePlaneTiffSeries;
-import org.micromanager.data.internal.StorageRAM;
-
-import org.micromanager.events.AcquisitionEndedEvent;
-import org.micromanager.events.internal.DefaultEventManager;
-
-import org.micromanager.internal.dialogs.AcqControlDlg;
-
-import org.micromanager.display.ControlsFactory;
-import org.micromanager.display.DisplayDestroyedEvent;
-import org.micromanager.display.DisplayWindow;
-import org.micromanager.display.internal.DefaultDisplaySettings;
-import org.micromanager.display.internal.DefaultDisplayWindow;
-import org.micromanager.display.RequestToCloseEvent;
-
-import org.micromanager.internal.utils.JavaUtils;
-import org.micromanager.internal.utils.MDUtils;
-import org.micromanager.internal.utils.MMScriptException;
-import org.micromanager.internal.utils.ReportingUtils;
-
-import org.micromanager.Studio;
-
-/**
- * This class is used to execute most of the acquisition and image display
- * functionality in the ScriptInterface
- */
-public class MMAcquisition {
-   
-   /** 
-    * Final queue of images immediately prior to insertion into the ImageCache.
-    * Only used when running in asynchronous mode.
-    */
-   private BlockingQueue<TaggedImage> outputQueue_ = null;
-   private boolean isAsynchronous_ = false;
-   private int numFrames_ = 0;
-   private int numChannels_ = 0;
-   private int numSlices_ = 0;
-   private int numPositions_ = 0;
-   protected String name_;
-   protected int width_ = 0;
-   protected int height_ = 0;
-   protected int byteDepth_ = 1;
-   protected int bitDepth_ = 8;    
-   protected int multiCamNumCh_ = 1;
-   private boolean initialized_ = false;
-   private long startTimeMs_;
-   private final String comment_ = "";
-   private String rootDirectory_;
-   private Studio studio_;
-   private DefaultDatastore store_;
-   private Pipeline pipeline_;
-   private DisplayWindow display_;
-   private final boolean virtual_;
-   private AcquisitionEngine eng_;
-   private final boolean show_;
-   private JSONObject summary_ = new JSONObject();
-   private final String NOTINITIALIZED = "Acquisition was not initialized";
-
-   public MMAcquisition(Studio studio, String name, JSONObject summaryMetadata,
-         boolean diskCached, AcquisitionEngine eng, boolean show) {
-      studio_ = studio;
-      name_ = name;
-      virtual_ = diskCached;
-      eng_ = eng;
-      show_ = show;
-      store_ = new DefaultDatastore();
-      pipeline_ = studio_.data().copyApplicationPipeline(store_, false);
-      try {
-         if (summaryMetadata.has("Directory") && summaryMetadata.get("Directory").toString().length() > 0) {
-            // Set up saving to the target directory.
-            try {
-               String acqDirectory = createAcqDirectory(summaryMetadata.getString("Directory"), summaryMetadata.getString("Prefix"));
-               summaryMetadata.put("Prefix", acqDirectory);
-               String acqPath = summaryMetadata.getString("Directory") + File.separator + acqDirectory;
-               store_.setStorage(getAppropriateStorage(store_, acqPath, true));
-            } catch (Exception e) {
-               ReportingUtils.showError(e, "Unable to create directory for saving images.");
-               eng.stop(true);
-            }
-         } else {
-            store_.setStorage(new StorageRAM(store_));
-         }
-      }
-      catch (JSONException e) {
-         ReportingUtils.logError(e, "Couldn't adjust summary metadata.");
-      }
-
-      try {
-         pipeline_.insertSummaryMetadata(DefaultSummaryMetadata.legacyFromJSON(summaryMetadata));
-      }
-      catch (DatastoreFrozenException e) {
-         ReportingUtils.logError(e, "Datastore is frozen; can't set summary metadata");
-      }
-      catch (DatastoreRewriteException e) {
-         ReportingUtils.logError(e, "Summary metadata has already been set");
-      }
-      catch (PipelineErrorException e) {
-         ReportingUtils.logError(e, "Can't insert summary metadata: processing already started.");
-      }
-      if (show_) {
-         display_ = studio_.displays().createDisplay(
-               store_, makeControlsFactory());
-         display_.registerForEvents(this);
-      }
-      DefaultEventManager.getInstance().registerForEvents(this);
-  }
-   
-   private String createAcqDirectory(String root, String prefix) throws Exception {
-      File rootDir = JavaUtils.createDirectory(root);
-      int curIndex = getCurrentMaxDirIndex(rootDir, prefix + "_");
-      return prefix + "_" + (1 + curIndex);
-   }
-
-   private int getCurrentMaxDirIndex(File rootDir, String prefix) throws NumberFormatException {
-      int maxNumber = 0;
-      int number;
-      String theName;
-      for (File acqDir : rootDir.listFiles()) {
-         theName = acqDir.getName();
-         if (theName.startsWith(prefix)) {
-            try {
-               //e.g.: "blah_32.ome.tiff"
-               Pattern p = Pattern.compile("\\Q" + prefix + "\\E" + "(\\d+).*+");
-               Matcher m = p.matcher(theName);
-               if (m.matches()) {
-                  number = Integer.parseInt(m.group(1));
-                  if (number >= maxNumber) {
-                     maxNumber = number;
-                  }
-               }
-            } catch (NumberFormatException e) {
-            } // Do nothing.
-         }
-      }
-      return maxNumber;
-   }
-
-   public void initialize() throws MMScriptException {
-      if (initialized_) {
-         throw new MMScriptException("Acquisition is already initialized");
-      }
-
-      Storage imageFileManager = null;
-      String name = name_;
-      
-      store_ = new DefaultDatastore();
-
-      if (virtual_) {
-         String dirName = rootDirectory_ + File.separator + name;
-         if ((new File(dirName)).exists()) {
-            try {
-               String acqDirectory = createAcqDirectory(rootDirectory_, name_);
-               if (summary_ != null) {
-                  summary_.put("Prefix", acqDirectory);
-                  summary_.put("Channels", numChannels_);
-                  MDUtils.setPixelTypeFromByteDepth(summary_, byteDepth_);
-               }
-               dirName = rootDirectory_ + File.separator + acqDirectory;
-            } catch (Exception ex) {
-               throw new MMScriptException("Failed to figure out acq saving path.");
-            }
-         }
-
-         SummaryMetadata summary = DefaultSummaryMetadata.legacyFromJSON(summary_);
-         try {
-            store_.setStorage(getAppropriateStorage(store_, dirName, true));
-            pipeline_.insertSummaryMetadata(summary);
-         }
-         catch (IOException e) {
-            ReportingUtils.showError(e, "Unable to prepare saving");
-         }
-         catch (DatastoreFrozenException e) {
-            ReportingUtils.logError("Unable to set summary metadata: datastore pre-emptively locked. This should never happen!");
-         }
-         catch (DatastoreRewriteException e) {
-            ReportingUtils.logError("Unable to set summary metadata: datastore has already had summary metadata set. This should never happen!");
-         }
-         catch (PipelineErrorException e) {
-            ReportingUtils.logError(e, "Can't insert summary metadata: processing already started.");
-         }
-      }
-      else { // Not a disk-based data store.
-         store_.setStorage(new StorageRAM(store_));
-         try {
-            pipeline_.insertSummaryMetadata(new DefaultSummaryMetadata.Builder().build());
-         }
-         catch (DatastoreFrozenException e) {
-            ReportingUtils.logError(e, "Couldn't set summary metadata: datastore is frozen.");
-         }
-<<<<<<< HEAD
-=======
-         catch (DatastoreRewriteException e) {
-            ReportingUtils.logError(e, "Couldn't set summary metadata: it's already been set.");
-         }
-         catch (PipelineErrorException e) {
-            ReportingUtils.logError(e, "Can't insert summary metadata: processing already started.");
-         }
->>>>>>> 33fd95f9
-      }
-
-      CMMCore core = studio_.core();
-      createDefaultAcqSettings();
-
-      if (store_.getSummaryMetadata() != null) {
-         if (show_) {
-            // NB pre-existing setups will have loaded saved display settings.
-            display_ = studio_.displays().createDisplay(
-                  store_, makeControlsFactory());
-            display_.registerForEvents(this);
-         }
-         initialized_ = true;
-      }
-      else {
-         ReportingUtils.logError("Null summary metadata");
-      }
-   }
-
-   /**
-    * A simple little subclass of JButton that listens for certain events.
-    * It listens for AcquisitionEndedEvent and disables itself when that
-    * event occurs; it also listens for DisplayDestroyedEvent and unregisters
-    * itself from event buses at that time.
-    */
-   private static class SubscribedButton extends JButton {
-      /**
-       * Create a SubscribedButton and subscribe it to the relevant event
-       * buses.
-       */
-      public static SubscribedButton makeButton(ImageIcon icon, DisplayWindow display) {
-         SubscribedButton result = new SubscribedButton(icon);
-         DefaultEventManager.getInstance().registerForEvents(result);
-         display.registerForEvents(result);
-         return result;
-      }
-
-      public SubscribedButton(ImageIcon icon) {
-         super(icon);
-      }
-
-      @Subscribe
-      public void onDisplayDestroyed(DisplayDestroyedEvent e) {
-         DefaultEventManager.getInstance().unregisterForEvents(this);
-         e.getDisplay().unregisterForEvents(this);
-      }
-
-      @Subscribe
-      public void onAcquisitionEnded(AcquisitionEndedEvent e) {
-         setEnabled(false);
-      }
-   }
-
-   /**
-    * Generate the abort and pause buttons. These are only used for display
-    * windows for ongoing acquisitions (i.e. not for opening files from
-    * disk).
-    * TODO: remove these special controls (or at least hide them) when the
-    * acquisition ends.
-    */
-   private ControlsFactory makeControlsFactory() {
-      return new ControlsFactory() {
-         @Override
-         public List<Component> makeControls(final DisplayWindow display) {
-            ArrayList<Component> result = new ArrayList<Component>();
-            JButton abortButton = SubscribedButton.makeButton(new ImageIcon(
-                     getClass().getResource("/org/micromanager/icons/cancel.png")),
-                  display);
-            abortButton.setBackground(new Color(255, 255, 255));
-            abortButton.setToolTipText("Halt data acquisition");
-            abortButton.setFocusable(false);
-            abortButton.setMaximumSize(new Dimension(30, 28));
-            abortButton.setMinimumSize(new Dimension(30, 28));
-            abortButton.setPreferredSize(new Dimension(30, 28));
-            abortButton.addActionListener(new ActionListener() {
-               @Override
-               public void actionPerformed(ActionEvent e) {
-                  eng_.abortRequest();
-               }
-            });
-            result.add(abortButton);
-
-            final ImageIcon pauseIcon = new ImageIcon(getClass().getResource(
-                  "/org/micromanager/icons/control_pause.png"));
-            final ImageIcon playIcon = new ImageIcon(getClass().getResource(
-                  "/org/micromanager/icons/resultset_next.png"));
-            final JButton pauseButton = SubscribedButton.makeButton(
-                  pauseIcon, display);
-            pauseButton.setToolTipText("Pause data acquisition");
-            pauseButton.setFocusable(false);
-            pauseButton.setMaximumSize(new Dimension(30, 28));
-            pauseButton.setMinimumSize(new Dimension(30, 28));
-            pauseButton.setPreferredSize(new Dimension(30, 28));
-            pauseButton.addActionListener(new ActionListener() {
-               @Override
-               public void actionPerformed(ActionEvent e) {
-                  eng_.setPause(!eng_.isPaused());
-                  // Switch the icon depending on if the acquisition is paused.
-                  Icon icon = pauseButton.getIcon();
-                  if (icon == pauseIcon) {
-                     pauseButton.setIcon(playIcon);
-                  }
-                  else {
-                     pauseButton.setIcon(pauseIcon);
-                  }
-               }
-            });
-            result.add(pauseButton);
-
-            return result;
-         }
-      };
-   }
-  
-   private void createDefaultAcqSettings() {
-      String keys[] = new String[summary_.length()];
-      Iterator<String> it = summary_.keys();
-      int i = 0;
-      while (it.hasNext()) {
-         keys[0] = it.next();
-         i++;
-      }
-
-      try {
-         JSONObject summaryMetadata = new JSONObject(summary_, keys);
-         CMMCore core = studio_.core();
-
-         summaryMetadata.put("BitDepth", bitDepth_);
-         summaryMetadata.put("Channels", numChannels_);
-         // TODO: set channel name, color, min, max from defaults.
-         summaryMetadata.put("Comment", comment_);
-         String compName = null;
-         try {
-            compName = InetAddress.getLocalHost().getHostName();
-         } catch (UnknownHostException e) {
-            ReportingUtils.showError(e);
-         }
-         if (compName != null) {
-            summaryMetadata.put("ComputerName", compName);
-         }
-         summaryMetadata.put("Date", new SimpleDateFormat("yyyy-MM-dd").format(Calendar.getInstance().getTime()));
-         summaryMetadata.put("Depth", core.getBytesPerPixel());
-         summaryMetadata.put("Frames", numFrames_);
-         summaryMetadata.put("GridColumn", 0);
-         summaryMetadata.put("GridRow", 0);
-         summaryMetadata.put("Height", height_);
-         int ijType = -1;
-         if (byteDepth_ == 1) {
-            ijType = ImagePlus.GRAY8;
-         } else if (byteDepth_ == 2) {
-            ijType = ImagePlus.GRAY16;
-         } else if (byteDepth_ == 8) {
-            ijType = 64;
-         } else if (byteDepth_ == 4 && core.getNumberOfComponents() == 1) {
-            ijType = ImagePlus.GRAY32;
-         } else if (byteDepth_ == 4 && core.getNumberOfComponents() == 4) {
-            ijType = ImagePlus.COLOR_RGB;
-         }
-         summaryMetadata.put("IJType", ijType);
-         summaryMetadata.put("MetadataVersion",
-               DefaultSummaryMetadata.METADATA_VERSION);
-         summaryMetadata.put("MicroManagerVersion", MMStudio.getInstance().getVersion());
-         summaryMetadata.put("NumComponents", 1);
-         summaryMetadata.put("Positions", numPositions_);
-         summaryMetadata.put("Source", "Micro-Manager");
-         summaryMetadata.put("PixelAspect", 1.0);
-         summaryMetadata.put("PixelSize_um", core.getPixelSizeUm());
-         summaryMetadata.put("PixelType", (core.getNumberOfComponents() == 1 ? "GRAY" : "RGB") + (8 * byteDepth_));
-         summaryMetadata.put("Slices", numSlices_);
-         summaryMetadata.put("SlicesFirst", false);
-         summaryMetadata.put("StartTime", MDUtils.getCurrentTime());
-         summaryMetadata.put("Time", Calendar.getInstance().getTime());
-         summaryMetadata.put("TimeFirst", true);
-         summaryMetadata.put("UserName", System.getProperty("user.name"));
-         summaryMetadata.put("UUID", UUID.randomUUID());
-         summaryMetadata.put("Width", width_);
-         startTimeMs_ = System.currentTimeMillis();
-         try {
-            pipeline_.insertSummaryMetadata(DefaultSummaryMetadata.legacyFromJSON(summaryMetadata));
-         }
-         catch (DatastoreFrozenException e) {
-            ReportingUtils.logError(e, "Couldn't set summary metadata: datastore is frozen.");
-         }
-         catch (DatastoreRewriteException e) {
-            ReportingUtils.logError(e, "Couldn't set summary metadata: it's already been set.");
-         }
-         catch (PipelineErrorException e) {
-            ReportingUtils.logError(e, "Can't insert summary metadata: processing already started.");
-         }
-      } catch (JSONException ex) {
-         ReportingUtils.showError(ex);
-      }
-   }
-
-   public void close() {
-      if (display_ != null) {
-         display_.requestToClose();
-      }
-//      store_.lock();
-   }
-
-   @Subscribe
-   public void onRequestToClose(RequestToCloseEvent event) {
-      // Prompt to stop the acquisition if it's still running.
-      if (!eng_.abortRequest()) {
-         // User cancelled abort.
-         return;
-      }
-      if (store_.getSavePath() != null ||
-            studio_.displays().promptToSave(store_, display_)) {
-         // Datastore is saved, or user declined to save.
-         display_.forceClosed();
-      }
-   }
-
-   @Subscribe
-   public void onDisplayDestroyed(DisplayDestroyedEvent event) {
-      display_.unregisterForEvents(this);
-      display_ = null;
-   }
-
-   @Subscribe
-   public void onAcquisitionEnded(AcquisitionEndedEvent event) {
-      store_.freeze();
-      DefaultEventManager.getInstance().unregisterForEvents(this);
-   }
-   
-   /**
-    * Returns show flag, indicating whether this acquisition was opened with
-    * a request to show the image in a window
-    * 
-    * @return flag for request to display image in window
-    */
-   public boolean getShow() {
-      return show_;
-   }
-
-   private static String getPixelType(int depth) {
-      switch (depth) {
-         case 1:
-            return "GRAY8";
-         case 2:
-            return "GRAY16";
-         case 4:
-            return "RGB32";
-         case 8:
-            return "RGB64";
-      }
-      return null;
-   }
-
-   private static Storage getAppropriateStorage(DefaultDatastore store,
-         String path, boolean isNew) throws IOException {
-      Datastore.SaveMode mode = DefaultDatastore.getPreferredSaveMode();
-      if (mode == Datastore.SaveMode.SINGLEPLANE_TIFF_SERIES) {
-         return new StorageSinglePlaneTiffSeries(store, path, isNew);
-      }
-      else if (mode == Datastore.SaveMode.MULTIPAGE_TIFF) {
-         return new StorageMultipageTiff(store, path, isNew);
-      }
-      else {
-         ReportingUtils.logError("Unrecognized save mode " + mode);
-         return null;
-      }
-   }
-
-   public int getLastAcquiredFrame() {
-      return store_.getAxisLength("time");
-   }
-
-   public Datastore getDatastore() {
-      return store_;
-   }
-
-   public Pipeline getPipeline() {
-      return pipeline_;
-   }
-
-   public void setAsynchronous() {
-      isAsynchronous_ = true;
-   }
-}
+///////////////////////////////////////////////////////////////////////////////
+//PROJECT:       Micro-Manager
+//SUBSYSTEM:     mmstudio
+//-----------------------------------------------------------------------------
+//
+// AUTHOR:       Nico Stuurman, November 2010
+//
+// COPYRIGHT:    University of California, San Francisco, 2010
+//
+// LICENSE:      This file is distributed under the BSD license.
+//               License text is included with the source distribution.
+//
+//               This file is distributed in the hope that it will be useful,
+//               but WITHOUT ANY WARRANTY; without even the implied warranty
+//               of MERCHANTABILITY or FITNESS FOR A PARTICULAR PURPOSE.
+//
+//               IN NO EVENT SHALL THE COPYRIGHT OWNER OR
+//               CONTRIBUTORS BE LIABLE FOR ANY DIRECT, INDIRECT,
+//               INCIDENTAL, SPECIAL, EXEMPLARY, OR CONSEQUENTIAL DAMAGES.
+
+package org.micromanager.acquisition.internal;
+
+import com.google.common.eventbus.Subscribe;
+
+import ij.ImagePlus;
+
+import java.awt.Color;
+import java.awt.Component;
+import java.awt.Dimension;
+import java.awt.event.ActionEvent;
+import java.awt.event.ActionListener;
+import java.io.File;
+import java.io.IOException;
+import java.net.InetAddress;
+import java.net.UnknownHostException;
+import java.text.SimpleDateFormat;
+import java.util.ArrayList;
+import java.util.Calendar;
+import java.util.concurrent.BlockingQueue;
+import java.util.Iterator;
+import java.util.List;
+import java.util.UUID;
+import java.util.regex.Matcher;
+import java.util.regex.Pattern;
+
+import javax.swing.Icon;
+import javax.swing.ImageIcon;
+import javax.swing.JButton;
+import javax.swing.JToggleButton;
+
+import mmcorej.CMMCore;
+import mmcorej.TaggedImage;
+
+import org.json.JSONObject;
+import org.json.JSONException;
+import org.micromanager.internal.MMStudio;
+
+import org.micromanager.data.Datastore;
+import org.micromanager.data.DatastoreFrozenException;
+import org.micromanager.data.DatastoreRewriteException;
+import org.micromanager.data.Pipeline;
+import org.micromanager.data.PipelineErrorException;
+import org.micromanager.data.Storage;
+import org.micromanager.data.SummaryMetadata;
+
+import org.micromanager.data.internal.DefaultDatastore;
+import org.micromanager.data.internal.DefaultImage;
+import org.micromanager.data.internal.DefaultSummaryMetadata;
+import org.micromanager.data.internal.multipagetiff.MultipageTiffReader;
+import org.micromanager.data.internal.multipagetiff.StorageMultipageTiff;
+import org.micromanager.data.internal.StorageSinglePlaneTiffSeries;
+import org.micromanager.data.internal.StorageRAM;
+
+import org.micromanager.events.AcquisitionEndedEvent;
+import org.micromanager.events.internal.DefaultEventManager;
+
+import org.micromanager.internal.dialogs.AcqControlDlg;
+
+import org.micromanager.display.ControlsFactory;
+import org.micromanager.display.DisplayDestroyedEvent;
+import org.micromanager.display.DisplayWindow;
+import org.micromanager.display.internal.DefaultDisplaySettings;
+import org.micromanager.display.internal.DefaultDisplayWindow;
+import org.micromanager.display.RequestToCloseEvent;
+
+import org.micromanager.internal.utils.JavaUtils;
+import org.micromanager.internal.utils.MDUtils;
+import org.micromanager.internal.utils.MMScriptException;
+import org.micromanager.internal.utils.ReportingUtils;
+
+import org.micromanager.Studio;
+
+/**
+ * This class is used to execute most of the acquisition and image display
+ * functionality in the ScriptInterface
+ */
+public class MMAcquisition {
+   
+   /** 
+    * Final queue of images immediately prior to insertion into the ImageCache.
+    * Only used when running in asynchronous mode.
+    */
+   private BlockingQueue<TaggedImage> outputQueue_ = null;
+   private boolean isAsynchronous_ = false;
+   private int numFrames_ = 0;
+   private int numChannels_ = 0;
+   private int numSlices_ = 0;
+   private int numPositions_ = 0;
+   protected String name_;
+   protected int width_ = 0;
+   protected int height_ = 0;
+   protected int byteDepth_ = 1;
+   protected int bitDepth_ = 8;    
+   protected int multiCamNumCh_ = 1;
+   private boolean initialized_ = false;
+   private long startTimeMs_;
+   private final String comment_ = "";
+   private String rootDirectory_;
+   private Studio studio_;
+   private DefaultDatastore store_;
+   private Pipeline pipeline_;
+   private DisplayWindow display_;
+   private final boolean virtual_;
+   private AcquisitionEngine eng_;
+   private final boolean show_;
+   private JSONObject summary_ = new JSONObject();
+   private final String NOTINITIALIZED = "Acquisition was not initialized";
+
+   public MMAcquisition(Studio studio, String name, JSONObject summaryMetadata,
+         boolean diskCached, AcquisitionEngine eng, boolean show) {
+      studio_ = studio;
+      name_ = name;
+      virtual_ = diskCached;
+      eng_ = eng;
+      show_ = show;
+      store_ = new DefaultDatastore();
+      pipeline_ = studio_.data().copyApplicationPipeline(store_, false);
+      try {
+         if (summaryMetadata.has("Directory") && summaryMetadata.get("Directory").toString().length() > 0) {
+            // Set up saving to the target directory.
+            try {
+               String acqDirectory = createAcqDirectory(summaryMetadata.getString("Directory"), summaryMetadata.getString("Prefix"));
+               summaryMetadata.put("Prefix", acqDirectory);
+               String acqPath = summaryMetadata.getString("Directory") + File.separator + acqDirectory;
+               store_.setStorage(getAppropriateStorage(store_, acqPath, true));
+            } catch (Exception e) {
+               ReportingUtils.showError(e, "Unable to create directory for saving images.");
+               eng.stop(true);
+            }
+         } else {
+            store_.setStorage(new StorageRAM(store_));
+         }
+      }
+      catch (JSONException e) {
+         ReportingUtils.logError(e, "Couldn't adjust summary metadata.");
+      }
+
+      try {
+         pipeline_.insertSummaryMetadata(DefaultSummaryMetadata.legacyFromJSON(summaryMetadata));
+      }
+      catch (DatastoreFrozenException e) {
+         ReportingUtils.logError(e, "Datastore is frozen; can't set summary metadata");
+      }
+      catch (DatastoreRewriteException e) {
+         ReportingUtils.logError(e, "Summary metadata has already been set");
+      }
+      catch (PipelineErrorException e) {
+         ReportingUtils.logError(e, "Can't insert summary metadata: processing already started.");
+      }
+      if (show_) {
+         display_ = studio_.displays().createDisplay(
+               store_, makeControlsFactory());
+         display_.registerForEvents(this);
+      }
+      DefaultEventManager.getInstance().registerForEvents(this);
+  }
+   
+   private String createAcqDirectory(String root, String prefix) throws Exception {
+      File rootDir = JavaUtils.createDirectory(root);
+      int curIndex = getCurrentMaxDirIndex(rootDir, prefix + "_");
+      return prefix + "_" + (1 + curIndex);
+   }
+
+   private int getCurrentMaxDirIndex(File rootDir, String prefix) throws NumberFormatException {
+      int maxNumber = 0;
+      int number;
+      String theName;
+      for (File acqDir : rootDir.listFiles()) {
+         theName = acqDir.getName();
+         if (theName.startsWith(prefix)) {
+            try {
+               //e.g.: "blah_32.ome.tiff"
+               Pattern p = Pattern.compile("\\Q" + prefix + "\\E" + "(\\d+).*+");
+               Matcher m = p.matcher(theName);
+               if (m.matches()) {
+                  number = Integer.parseInt(m.group(1));
+                  if (number >= maxNumber) {
+                     maxNumber = number;
+                  }
+               }
+            } catch (NumberFormatException e) {
+            } // Do nothing.
+         }
+      }
+      return maxNumber;
+   }
+
+   public void initialize() throws MMScriptException {
+      if (initialized_) {
+         throw new MMScriptException("Acquisition is already initialized");
+      }
+
+      Storage imageFileManager = null;
+      String name = name_;
+      
+      store_ = new DefaultDatastore();
+
+      if (virtual_) {
+         String dirName = rootDirectory_ + File.separator + name;
+         if ((new File(dirName)).exists()) {
+            try {
+               String acqDirectory = createAcqDirectory(rootDirectory_, name_);
+               if (summary_ != null) {
+                  summary_.put("Prefix", acqDirectory);
+                  summary_.put("Channels", numChannels_);
+                  MDUtils.setPixelTypeFromByteDepth(summary_, byteDepth_);
+               }
+               dirName = rootDirectory_ + File.separator + acqDirectory;
+            } catch (Exception ex) {
+               throw new MMScriptException("Failed to figure out acq saving path.");
+            }
+         }
+
+         SummaryMetadata summary = DefaultSummaryMetadata.legacyFromJSON(summary_);
+         try {
+            store_.setStorage(getAppropriateStorage(store_, dirName, true));
+            pipeline_.insertSummaryMetadata(summary);
+         }
+         catch (IOException e) {
+            ReportingUtils.showError(e, "Unable to prepare saving");
+         }
+         catch (DatastoreFrozenException e) {
+            ReportingUtils.logError("Unable to set summary metadata: datastore pre-emptively locked. This should never happen!");
+         }
+         catch (DatastoreRewriteException e) {
+            ReportingUtils.logError("Unable to set summary metadata: datastore has already had summary metadata set. This should never happen!");
+         }
+         catch (PipelineErrorException e) {
+            ReportingUtils.logError(e, "Can't insert summary metadata: processing already started.");
+         }
+      }
+      else { // Not a disk-based data store.
+         store_.setStorage(new StorageRAM(store_));
+         try {
+            pipeline_.insertSummaryMetadata(new DefaultSummaryMetadata.Builder().build());
+         }
+         catch (DatastoreFrozenException e) {
+            ReportingUtils.logError(e, "Couldn't set summary metadata: datastore is frozen.");
+         }
+         catch (DatastoreRewriteException e) {
+            ReportingUtils.logError(e, "Couldn't set summary metadata: it's already been set.");
+         }
+         catch (PipelineErrorException e) {
+            ReportingUtils.logError(e, "Can't insert summary metadata: processing already started.");
+         }
+      }
+
+      CMMCore core = studio_.core();
+      createDefaultAcqSettings();
+
+      if (store_.getSummaryMetadata() != null) {
+         if (show_) {
+            // NB pre-existing setups will have loaded saved display settings.
+            display_ = studio_.displays().createDisplay(
+                  store_, makeControlsFactory());
+            display_.registerForEvents(this);
+         }
+         initialized_ = true;
+      }
+      else {
+         ReportingUtils.logError("Null summary metadata");
+      }
+   }
+
+   /**
+    * A simple little subclass of JButton that listens for certain events.
+    * It listens for AcquisitionEndedEvent and disables itself when that
+    * event occurs; it also listens for DisplayDestroyedEvent and unregisters
+    * itself from event buses at that time.
+    */
+   private static class SubscribedButton extends JButton {
+      /**
+       * Create a SubscribedButton and subscribe it to the relevant event
+       * buses.
+       */
+      public static SubscribedButton makeButton(ImageIcon icon, DisplayWindow display) {
+         SubscribedButton result = new SubscribedButton(icon);
+         DefaultEventManager.getInstance().registerForEvents(result);
+         display.registerForEvents(result);
+         return result;
+      }
+
+      public SubscribedButton(ImageIcon icon) {
+         super(icon);
+      }
+
+      @Subscribe
+      public void onDisplayDestroyed(DisplayDestroyedEvent e) {
+         DefaultEventManager.getInstance().unregisterForEvents(this);
+         e.getDisplay().unregisterForEvents(this);
+      }
+
+      @Subscribe
+      public void onAcquisitionEnded(AcquisitionEndedEvent e) {
+         setEnabled(false);
+      }
+   }
+
+   /**
+    * Generate the abort and pause buttons. These are only used for display
+    * windows for ongoing acquisitions (i.e. not for opening files from
+    * disk).
+    * TODO: remove these special controls (or at least hide them) when the
+    * acquisition ends.
+    */
+   private ControlsFactory makeControlsFactory() {
+      return new ControlsFactory() {
+         @Override
+         public List<Component> makeControls(final DisplayWindow display) {
+            ArrayList<Component> result = new ArrayList<Component>();
+            JButton abortButton = SubscribedButton.makeButton(new ImageIcon(
+                     getClass().getResource("/org/micromanager/icons/cancel.png")),
+                  display);
+            abortButton.setBackground(new Color(255, 255, 255));
+            abortButton.setToolTipText("Halt data acquisition");
+            abortButton.setFocusable(false);
+            abortButton.setMaximumSize(new Dimension(30, 28));
+            abortButton.setMinimumSize(new Dimension(30, 28));
+            abortButton.setPreferredSize(new Dimension(30, 28));
+            abortButton.addActionListener(new ActionListener() {
+               @Override
+               public void actionPerformed(ActionEvent e) {
+                  eng_.abortRequest();
+               }
+            });
+            result.add(abortButton);
+
+            final ImageIcon pauseIcon = new ImageIcon(getClass().getResource(
+                  "/org/micromanager/icons/control_pause.png"));
+            final ImageIcon playIcon = new ImageIcon(getClass().getResource(
+                  "/org/micromanager/icons/resultset_next.png"));
+            final JButton pauseButton = SubscribedButton.makeButton(
+                  pauseIcon, display);
+            pauseButton.setToolTipText("Pause data acquisition");
+            pauseButton.setFocusable(false);
+            pauseButton.setMaximumSize(new Dimension(30, 28));
+            pauseButton.setMinimumSize(new Dimension(30, 28));
+            pauseButton.setPreferredSize(new Dimension(30, 28));
+            pauseButton.addActionListener(new ActionListener() {
+               @Override
+               public void actionPerformed(ActionEvent e) {
+                  eng_.setPause(!eng_.isPaused());
+                  // Switch the icon depending on if the acquisition is paused.
+                  Icon icon = pauseButton.getIcon();
+                  if (icon == pauseIcon) {
+                     pauseButton.setIcon(playIcon);
+                  }
+                  else {
+                     pauseButton.setIcon(pauseIcon);
+                  }
+               }
+            });
+            result.add(pauseButton);
+
+            return result;
+         }
+      };
+   }
+  
+   private void createDefaultAcqSettings() {
+      String keys[] = new String[summary_.length()];
+      Iterator<String> it = summary_.keys();
+      int i = 0;
+      while (it.hasNext()) {
+         keys[0] = it.next();
+         i++;
+      }
+
+      try {
+         JSONObject summaryMetadata = new JSONObject(summary_, keys);
+         CMMCore core = studio_.core();
+
+         summaryMetadata.put("BitDepth", bitDepth_);
+         summaryMetadata.put("Channels", numChannels_);
+         // TODO: set channel name, color, min, max from defaults.
+         summaryMetadata.put("Comment", comment_);
+         String compName = null;
+         try {
+            compName = InetAddress.getLocalHost().getHostName();
+         } catch (UnknownHostException e) {
+            ReportingUtils.showError(e);
+         }
+         if (compName != null) {
+            summaryMetadata.put("ComputerName", compName);
+         }
+         summaryMetadata.put("Date", new SimpleDateFormat("yyyy-MM-dd").format(Calendar.getInstance().getTime()));
+         summaryMetadata.put("Depth", core.getBytesPerPixel());
+         summaryMetadata.put("Frames", numFrames_);
+         summaryMetadata.put("GridColumn", 0);
+         summaryMetadata.put("GridRow", 0);
+         summaryMetadata.put("Height", height_);
+         int ijType = -1;
+         if (byteDepth_ == 1) {
+            ijType = ImagePlus.GRAY8;
+         } else if (byteDepth_ == 2) {
+            ijType = ImagePlus.GRAY16;
+         } else if (byteDepth_ == 8) {
+            ijType = 64;
+         } else if (byteDepth_ == 4 && core.getNumberOfComponents() == 1) {
+            ijType = ImagePlus.GRAY32;
+         } else if (byteDepth_ == 4 && core.getNumberOfComponents() == 4) {
+            ijType = ImagePlus.COLOR_RGB;
+         }
+         summaryMetadata.put("IJType", ijType);
+         summaryMetadata.put("MetadataVersion",
+               DefaultSummaryMetadata.METADATA_VERSION);
+         summaryMetadata.put("MicroManagerVersion", MMStudio.getInstance().getVersion());
+         summaryMetadata.put("NumComponents", 1);
+         summaryMetadata.put("Positions", numPositions_);
+         summaryMetadata.put("Source", "Micro-Manager");
+         summaryMetadata.put("PixelAspect", 1.0);
+         summaryMetadata.put("PixelSize_um", core.getPixelSizeUm());
+         summaryMetadata.put("PixelType", (core.getNumberOfComponents() == 1 ? "GRAY" : "RGB") + (8 * byteDepth_));
+         summaryMetadata.put("Slices", numSlices_);
+         summaryMetadata.put("SlicesFirst", false);
+         summaryMetadata.put("StartTime", MDUtils.getCurrentTime());
+         summaryMetadata.put("Time", Calendar.getInstance().getTime());
+         summaryMetadata.put("TimeFirst", true);
+         summaryMetadata.put("UserName", System.getProperty("user.name"));
+         summaryMetadata.put("UUID", UUID.randomUUID());
+         summaryMetadata.put("Width", width_);
+         startTimeMs_ = System.currentTimeMillis();
+         try {
+            pipeline_.insertSummaryMetadata(DefaultSummaryMetadata.legacyFromJSON(summaryMetadata));
+         }
+         catch (DatastoreFrozenException e) {
+            ReportingUtils.logError(e, "Couldn't set summary metadata: datastore is frozen.");
+         }
+         catch (DatastoreRewriteException e) {
+            ReportingUtils.logError(e, "Couldn't set summary metadata: it's already been set.");
+         }
+         catch (PipelineErrorException e) {
+            ReportingUtils.logError(e, "Can't insert summary metadata: processing already started.");
+         }
+      } catch (JSONException ex) {
+         ReportingUtils.showError(ex);
+      }
+   }
+
+   public void close() {
+      if (display_ != null) {
+         display_.requestToClose();
+      }
+//      store_.lock();
+   }
+
+   @Subscribe
+   public void onRequestToClose(RequestToCloseEvent event) {
+      // Prompt to stop the acquisition if it's still running.
+      if (!eng_.abortRequest()) {
+         // User cancelled abort.
+         return;
+      }
+      if (store_.getSavePath() != null ||
+            studio_.displays().promptToSave(store_, display_)) {
+         // Datastore is saved, or user declined to save.
+         display_.forceClosed();
+      }
+   }
+
+   @Subscribe
+   public void onDisplayDestroyed(DisplayDestroyedEvent event) {
+      display_.unregisterForEvents(this);
+      display_ = null;
+   }
+
+   @Subscribe
+   public void onAcquisitionEnded(AcquisitionEndedEvent event) {
+      store_.freeze();
+      DefaultEventManager.getInstance().unregisterForEvents(this);
+   }
+   
+   /**
+    * Returns show flag, indicating whether this acquisition was opened with
+    * a request to show the image in a window
+    * 
+    * @return flag for request to display image in window
+    */
+   public boolean getShow() {
+      return show_;
+   }
+
+   private static String getPixelType(int depth) {
+      switch (depth) {
+         case 1:
+            return "GRAY8";
+         case 2:
+            return "GRAY16";
+         case 4:
+            return "RGB32";
+         case 8:
+            return "RGB64";
+      }
+      return null;
+   }
+
+   private static Storage getAppropriateStorage(DefaultDatastore store,
+         String path, boolean isNew) throws IOException {
+      Datastore.SaveMode mode = DefaultDatastore.getPreferredSaveMode();
+      if (mode == Datastore.SaveMode.SINGLEPLANE_TIFF_SERIES) {
+         return new StorageSinglePlaneTiffSeries(store, path, isNew);
+      }
+      else if (mode == Datastore.SaveMode.MULTIPAGE_TIFF) {
+         return new StorageMultipageTiff(store, path, isNew);
+      }
+      else {
+         ReportingUtils.logError("Unrecognized save mode " + mode);
+         return null;
+      }
+   }
+
+   public int getLastAcquiredFrame() {
+      return store_.getAxisLength("time");
+   }
+
+   public Datastore getDatastore() {
+      return store_;
+   }
+
+   public Pipeline getPipeline() {
+      return pipeline_;
+   }
+
+   public void setAsynchronous() {
+      isAsynchronous_ = true;
+   }
+}