--- conflicted
+++ resolved
@@ -380,11 +380,6 @@
             axisToState_.containsKey(Coords.CHANNEL)) {
          boolean isEnabled = settings.getChannelColorMode() != DisplaySettings.ColorMode.COMPOSITE;
          AxisState state = axisToState_.get(Coords.CHANNEL);
-<<<<<<< HEAD
-         state.posButton_.setEnabled(isEnabled);
-         state.scrollbar_.setEnabled(isEnabled);
-=======
->>>>>>> 33fd95f9
          state.maxLabel_.setEnabled(isEnabled);
       }
    }
