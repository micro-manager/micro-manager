///////////////////////////////////////////////////////////////////////////////
//PROJECT:       Micro-Manager
//SUBSYSTEM:     Display implementation
//-----------------------------------------------------------------------------
//
// AUTHOR:       Chris Weisiger, 2015
//
// COPYRIGHT:    University of California, San Francisco, 2015
//
// LICENSE:      This file is distributed under the BSD license.
//               License text is included with the source distribution.
//
//               This file is distributed in the hope that it will be useful,
//               but WITHOUT ANY WARRANTY; without even the implied warranty
//               of MERCHANTABILITY or FITNESS FOR A PARTICULAR PURPOSE.
//
//               IN NO EVENT SHALL THE COPYRIGHT OWNER OR
//               CONTRIBUTORS BE LIABLE FOR ANY DIRECT, INDIRECT,
//               INCIDENTAL, SPECIAL, EXEMPLARY, OR CONSEQUENTIAL DAMAGES.

package org.micromanager.display.internal.inspector;

import com.google.common.eventbus.Subscribe;

import java.awt.event.FocusEvent;
import java.awt.event.FocusListener;
import java.util.concurrent.LinkedBlockingQueue;
import java.util.HashMap;
import java.util.List;
import java.util.Timer;
import java.util.TimerTask;

import javax.swing.event.DocumentEvent;
import javax.swing.event.DocumentListener;
import javax.swing.JLabel;
import javax.swing.JPanel;
import javax.swing.JScrollPane;
import javax.swing.JSplitPane;
import javax.swing.JTextArea;
import javax.swing.SwingUtilities;

import net.miginfocom.swing.MigLayout;

import org.micromanager.data.Datastore;
import org.micromanager.data.DatastoreFrozenEvent;
import org.micromanager.data.DatastoreFrozenException;
import org.micromanager.data.Image;
import org.micromanager.data.DatastoreRewriteException;
import org.micromanager.data.Image;
import org.micromanager.data.Metadata;
import org.micromanager.data.SummaryMetadata;

import org.micromanager.display.DataViewer;
import org.micromanager.display.Inspector;
import org.micromanager.display.InspectorPanel;
import org.micromanager.display.PixelsSetEvent;

import org.micromanager.internal.utils.ReportingUtils;


public class CommentsPanel extends InspectorPanel {
   private JTextArea imageCommentsTextArea_;
   private JTextArea summaryCommentsTextArea_;
   private boolean shouldIgnoreUpdates_ = false;
   private JLabel errorLabel_;
   private DataViewer display_;
   private Datastore store_;
   private Thread updateThread_;
   private boolean shouldShowUpdates_ = true;
   private Image curImage_ = null;
   private LinkedBlockingQueue<Image> updateQueue_;
   private final HashMap<Image, Timer> imageToSaveTimer_;

   public CommentsPanel() {
      updateQueue_ = new LinkedBlockingQueue<Image>();
      imageToSaveTimer_ = new HashMap<Image, Timer>();
      initialize();
      addTextChangeListeners();

      // Start a new thread to handle display updates.
      updateThread_ = new Thread(new Runnable() {
         @Override
         public void run() {
            updateComments();
         }
      });
      updateThread_.start();
   }

   private void initialize() {
      JPanel summaryPanel = new JPanel(
            new MigLayout("flowy, insets 0, fillx"));

      errorLabel_ = new JLabel("                                          ");
      summaryPanel.add(errorLabel_);
      summaryPanel.add(new JLabel("Acquisition comments:"));

      summaryCommentsTextArea_ = makeTextArea();
      summaryCommentsTextArea_.setToolTipText("Enter your comments for the whole acquisition here");

      summaryPanel.add(new JScrollPane(summaryCommentsTextArea_), "grow");

      JPanel commentsPanel = new JPanel(
            new MigLayout("flowy, insets 0, fillx"));

      commentsPanel.add(new JLabel("Per-image comments:"));

      imageCommentsTextArea_ = makeTextArea();
      imageCommentsTextArea_.setToolTipText("Comments for each image may be entered here.");

      commentsPanel.add(new JScrollPane(imageCommentsTextArea_), "grow");

      setLayout(new MigLayout("fillx"));
      JSplitPane splitter = new JSplitPane(JSplitPane.VERTICAL_SPLIT, 
            summaryPanel, commentsPanel);
      // Don't draw a border around the outside of the SplitPane.
      splitter.setBorder(null);
      splitter.setResizeWeight(.5);
      add(splitter, "grow");
   }

   private JTextArea makeTextArea() {
      JTextArea result = new JTextArea();
      result.setLineWrap(true);
      // Semi-experimentally-derived sizes that look decent.
      result.setRows(6);
      result.setColumns(22);
      result.setTabSize(3);
      result.setWrapStyleWord(true);
      return result;
   }

   /**
    * Every time we change the metadata on an Image, we have to call putImage()
    * on the Datastore to replace the old image, which in turn causes the
    * displayed image to "change" and our imageChangedUpdate method to be
    * called. To avoid flicker, we delay saves using a timer to wait until
    * after the user is done typing (5s).
    */
   private void recordCommentsChanges() {
      if (display_.getDisplayedImages().isEmpty()) {
         // No images to record for.
         return;
      }
      if (shouldIgnoreUpdates_) {
         // We're in the middle of manually updating the text fields.
         return;
      }
      Image curImage = display_.getDisplayedImages().get(0);
      // Determine if anything has actually changed.
      String imageText = imageCommentsTextArea_.getText();
      String summaryText = summaryCommentsTextArea_.getText();

      Metadata metadata = curImage.getMetadata();
      String oldComments = metadata.getComments();
      SummaryMetadata summary = store_.getSummaryMetadata();
      String oldSummary = summary.getComments();

      if (imageText.equals(oldComments) ||
            (imageText.equals("") && oldComments == null)) {
         // Don't update image text.
         imageText = null;
      }
      if (summaryText.equals(oldSummary) ||
            (summaryText.equals("") && oldSummary == null)) {
         // Don't update summary text.
         summaryText = null;
      }

      if (imageText == null && summaryText == null) {
         // Nothing has changed.
         return;
      }

      synchronized(imageToSaveTimer_) {
         if (imageToSaveTimer_.containsKey(curImage)) {
            // Cancel the current timer. Since the task is synchronized around
            // imageToSaveTimer_, there should be no race condition here.
            imageToSaveTimer_.get(curImage).cancel();
         }
         Timer timer = new Timer("Ephemeral comments save timer");
         timer.schedule(makeSaveTask(curImage, imageText, summaryText, store_),
               5000);
         imageToSaveTimer_.put(curImage, timer);
         errorLabel_.setText("Saving...");
      }
   }

   /**
    * Create a task that will record changes in the comments text for the
    * given image. Only makes changes if the input strings are non-null.
    * Takes the Datastore as a passed-in parameter because setDisplay may
    * change store_ out from under us otherwise.
    */
   private TimerTask makeSaveTask(final Image image,
         final String imageText, final String summaryText,
         final Datastore store) {
      return new TimerTask() {
         @Override
         public void run() {
            synchronized(imageToSaveTimer_) {
               errorLabel_.setText("");
               try {
                  if (imageText != null) {
                     // Comments have changed.
                     Metadata metadata = image.getMetadata();
                     metadata = metadata.copy().comments(imageText).build();
                     store.putImage(image.copyWithMetadata(metadata));
                  }
                  if (summaryText != null) {
                     // Summary comments have changed.
                     SummaryMetadata summary = store.getSummaryMetadata();
                     summary = summary.copy().comments(summaryText).build();
                     store.setSummaryMetadata(summary);
                  }
               }
               catch (DatastoreFrozenException e) {
                  errorLabel_.setText("Comments cannot be changed because the datastore has been locked.");
                  // Prevent redundant errors by forcing the text back to
                  // what it should be.
                  Image curImage = display_.getDisplayedImages().get(0);
                  shouldIgnoreUpdates_ = true;
                  imageCommentsTextArea_.setText(curImage.getMetadata().getComments());
                  summaryCommentsTextArea_.setText(store.getSummaryMetadata().getComments());
                  shouldIgnoreUpdates_ = false;
               }
               catch (DatastoreRewriteException e) {
                  errorLabel_.setText("Comments of images cannot be changed because the datastore is not erasable.");
                  // Prevent redundant errors by forcing the image text back
                  // to what it should be.
                  Image curImage = display_.getDisplayedImages().get(0);
                  imageCommentsTextArea_.setText(curImage.getMetadata().getComments());
                  shouldIgnoreUpdates_ = false;
               }
               imageToSaveTimer_.remove(image);
            }
         }
      };
   }

   private void addTextChangeListeners() {
      DocumentListener listener = new DocumentListener() {
         @Override
         public void insertUpdate(DocumentEvent e) {
            recordCommentsChanges();
         }

         @Override
         public void removeUpdate(DocumentEvent e) {
            recordCommentsChanges();
         }

         @Override
         public void changedUpdate(DocumentEvent e) {
            recordCommentsChanges();
         }
      };
      summaryCommentsTextArea_.getDocument().addDocumentListener(listener);
      imageCommentsTextArea_.getDocument().addDocumentListener(listener);
   }

   /**
<<<<<<< HEAD
    * We postpone comments display updates slightly in case the image display
    * is changing rapidly, to ensure that we don't end up with a race condition
    * that causes us to display the wrong metadata.
    * @param image 
=======
    * This method runs in a new thread and continually polls updateQueue_ for
    * images whose comments need to be updated. We use this method to ensure
    * that, if the image display is changing rapidly, we don't overload the
    * GUI.
    */
   private void updateComments() {
      while (shouldShowUpdates_) {
         Image image = null;
         while (!updateQueue_.isEmpty()) {
            image = updateQueue_.poll();
         }
         if (image == null) {
            // No updates available; just wait for a bit.
            try {
               Thread.sleep(100);
            }
            catch (InterruptedException e) {
               if (!shouldShowUpdates_) {
                  return;
               }
            }
            continue;
         }
         imageChangedUpdate(image);
      }
   }

   /**
    * Get the comments from the image and update our text fields.
>>>>>>> 33fd95f9
    */
   public synchronized void imageChangedUpdate(final Image image) {
      // Do nothing if the new image's comments match our current contents,
      // to avoid reseting the cursor position.
      if (image == curImage_) {
         return;
      }
      curImage_ = image;
      final String newComments = image.getMetadata().getComments();
      // Run this in the EDT.
      SwingUtilities.invokeLater(new Runnable() {
         @Override
         public void run() {
            shouldIgnoreUpdates_ = true;
            imageCommentsTextArea_.setText(newComments);
            shouldIgnoreUpdates_ = false;
         }
      });
   }

   @Subscribe
   public void onPixelsSet(PixelsSetEvent event) {
      try {
         updateQueue_.put(event.getImage());
      }
      catch (InterruptedException e) {
         ReportingUtils.logError(e, "Interrupted when enqueueing image for comments update");
      }
   }

   /**
    * Disable our text fields when the datastore becomes frozen.
    */
   @Subscribe
   public void onDatastoreFrozen(DatastoreFrozenEvent event) {
      imageCommentsTextArea_.setEnabled(false);
      summaryCommentsTextArea_.setEnabled(false);
      errorLabel_.setText("This dataset is frozen; comments cannot be edited.");
   }

   @Override
   public synchronized void setDataViewer(DataViewer display) {
      if (display_ != null) {
         try {
            display_.unregisterForEvents(this);
            store_.unregisterForEvents(this);
         }
         catch (IllegalArgumentException e) {
            // Must've already unregistered; ignore it.
         }
      }
      // Set these before we register for the new display's events, so we have
      // them set properly before imageChangedUpdate() can be called.
      display_ = display;
      if (display_ == null) {
         return;
      }
      store_ = display_.getDatastore();
      boolean isEditable = !store_.getIsFrozen();
      imageCommentsTextArea_.setEditable(isEditable);
      imageCommentsTextArea_.setEnabled(isEditable);
      summaryCommentsTextArea_.setEditable(isEditable);
      summaryCommentsTextArea_.setEnabled(isEditable);
      errorLabel_.setText(isEditable? "" : "This dataset is frozen; comments cannot be edited.");

      shouldIgnoreUpdates_ = true;
      summaryCommentsTextArea_.setText(
            store_.getSummaryMetadata().getComments());
      shouldIgnoreUpdates_ = false;
      display_.registerForEvents(this);
      store_.registerForEvents(this);
      List<Image> images = display_.getDisplayedImages();
      if (images.size() > 0) {
         imageChangedUpdate(images.get(0));
      }
   }

   @Override
   public void setInspector(Inspector inspector) {
      // We don't care.
   }

   @Override
   public synchronized void cleanup() {
      if (display_ != null) {
         try {
            display_.unregisterForEvents(this);
         }
         catch (IllegalArgumentException e) {
            // Must've already unregistered; ignore it.
         }
      }
      shouldShowUpdates_ = false;
      updateThread_.interrupt(); // It will then close.
   }
}<|MERGE_RESOLUTION|>--- conflicted
+++ resolved
@@ -260,12 +260,6 @@
    }
 
    /**
-<<<<<<< HEAD
-    * We postpone comments display updates slightly in case the image display
-    * is changing rapidly, to ensure that we don't end up with a race condition
-    * that causes us to display the wrong metadata.
-    * @param image 
-=======
     * This method runs in a new thread and continually polls updateQueue_ for
     * images whose comments need to be updated. We use this method to ensure
     * that, if the image display is changing rapidly, we don't overload the
@@ -295,7 +289,6 @@
 
    /**
     * Get the comments from the image and update our text fields.
->>>>>>> 33fd95f9
     */
    public synchronized void imageChangedUpdate(final Image image) {
       // Do nothing if the new image's comments match our current contents,
