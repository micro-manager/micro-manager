///////////////////////////////////////////////////////////////////////////////
//PROJECT:       Micro-Manager
//SUBSYSTEM:     mmstudio
//-----------------------------------------------------------------------------
//
// AUTHOR:       Arthur Edelstein, June 2009
//
// COPYRIGHT:    University of California, San Francisco, 2009
//
// LICENSE:      This file is distributed under the BSD license.
//               License text is included with the source distribution.
//
//               This file is distributed in the hope that it will be useful,
//               but WITHOUT ANY WARRANTY; without even the implied warranty
//               of MERCHANTABILITY or FITNESS FOR A PARTICULAR PURPOSE.
//
//               IN NO EVENT SHALL THE COPYRIGHT OWNER OR
//               CONTRIBUTORS BE LIABLE FOR ANY DIRECT, INDIRECT,
//               INCIDENTAL, SPECIAL, EXEMPLARY, OR CONSEQUENTIAL DAMAGES.

package org.micromanager.internal.utils;

import java.awt.Component;
import java.awt.event.ActionEvent;
import java.beans.PropertyChangeEvent;
import java.beans.PropertyChangeListener;
import java.util.Arrays;
import java.util.Calendar;
import javax.swing.JDialog;
import javax.swing.JFrame;
import javax.swing.JOptionPane;
import javax.swing.JScrollPane;
import javax.swing.JTextArea;
import javax.swing.SwingUtilities;
import mmcorej.CMMCore;
import org.micromanager.LogManager;
import org.micromanager.internal.MMStudio;

/**
 * Collection of static methods with a non-static wrapper to log application output.
 * Do not use the static methods, rather use the Studio.logs() LogManager instance.
 *
 * @author arthur
 */
public final class ReportingUtils {

   /**
    * This class acts as a thin wrapper around ReportingUtils to present its
    * static methods in a non-static context, for use in the API.
    */
   public static class Wrapper implements LogManager {
      @Override
      public void logMessage(String msg) {
         ReportingUtils.logMessage(msg);
      }

      @Override
      public void showMessage(String msg) {
         ReportingUtils.showMessage(msg);
      }

      @Override
      public void showMessage(String msg, Component parent) {
         ReportingUtils.showMessage(msg, parent);
      }

      @Override
      public void logError(Exception e, String msg) {
         ReportingUtils.logError(e, msg);
      }

      @Override
      public void logError(Exception e) {
         ReportingUtils.logError(e);
      }

      @Override
      public void logError(String msg) {
         ReportingUtils.logError(msg);
      }

      @Override
      public void showError(Exception e, String msg) {
         ReportingUtils.showError(e, msg);
      }

      @Override
      public void showError(Exception e) {
         ReportingUtils.showError(e);
      }

      @Override
      public void showError(String msg) {
         ReportingUtils.showError(msg);
      }

      @Override
      public void showError(Exception e, String msg, Component parent) {
         ReportingUtils.showError(e, msg, parent);
      }

      @Override
      public void showError(Exception e, Component parent) {
         ReportingUtils.showError(e, parent);
      }

      @Override
      public void showError(String msg, Component parent) {
         ReportingUtils.showError(msg, parent);
      }

      @Override
      public void logDebugMessage(String message) {
         ReportingUtils.logDebugMessage(message);
      }
   }

   private static final Wrapper staticWrapper_;

   static {
      staticWrapper_ = new Wrapper();
   }

   public static LogManager getWrapper() {
      return staticWrapper_;
   }

   private static CMMCore core_ = null;
   private static JFrame owningFrame_;
   private static boolean show_ = true;

   // Intended for setting to the main frame.
   public static void setContainingFrame(JFrame f) {
      owningFrame_ = f;
   }

   public static void setCore(CMMCore core) {
      core_ = core;
   }

   public static void showErrorOn(boolean show) {
      show_ = show;
   }

   /**
    * Logs a String.
    *
    * @param msg Message to be logged
    */
   public static void logMessage(String msg) {
      if (core_ == null) {
         System.out.println(msg);
      } else {
         core_.logMessage(msg);
      }
   }

   /**
    * Logs a debug message.
    *
    * @param msg Message to be logged
    */
   public static void logDebugMessage(String msg) {
      if (core_ == null) {
         System.out.println(msg);
      } else {
         core_.logMessage(msg, true);
      }
   }

   public static void logDebugMessage(Throwable e, String msg) {
      if (e != null) {
         String stackTrace = getStackTraceAsString(e);
         msg = (msg + "\n" + e.toString() + " in " + Thread.currentThread().toString()
               + "\n" + stackTrace + "\n");
      }
      if (core_ == null) {
         System.out.println(msg);
      } else {
         core_.logMessage(msg, true);
      }
   }

   public static void showMessage(final String msg) {
      JOptionPane.showMessageDialog(null, msg);
   }

   public static void showMessage(final String msg, Component parent) {
      JOptionPane.showMessageDialog(parent, msg);
   }

   public static void logError(Throwable e, String msg) {
      if (e != null) {
         String stackTrace = getStackTraceAsString(e);
         logMessage(msg + "\n" + e.toString() + " in "
               + Thread.currentThread().toString() + "\n" + stackTrace + "\n");
      } else {
         logMessage("Error: " + msg);
      }
   }

   public static void logError(Throwable e) {
      logError(e, "");
   }

   public static void logError(String msg) {
      logError(null, msg);
   }

   public static void showError(Throwable e) {
      showError(e, "", MMStudio.getInstance().app().getMainWindow());
   }

   public static void showError(String msg) {
      showError(null, msg, MMStudio.getInstance().app().getMainWindow());
   }

   public static void showError(Throwable e, String msg) {
      showError(e, msg, MMStudio.getInstance().app().getMainWindow());
   }

   public static void showError(Throwable e, Component parent) {
      showError(e, "", parent);
   }

   public static void showError(String msg, Component parent) {
      showError(null, msg, parent);
   }

   public static void showError(ActionEvent e) {
      throw new UnsupportedOperationException("Not yet implemented");
   }

   public static void showError(Throwable e, String msg, Component parent) {
      logError(e, msg);

      if (!show_) {
         return;
      }

      String fullMsg;
      if (e != null && e.getMessage() != null && msg.length() > 0) {
         fullMsg = "Error: " + msg + "\n" + e.getMessage();
      } else if (e != null && e.getMessage() != null) {
         fullMsg = e.getMessage();
      } else if (msg.length() > 0) {
         fullMsg = "Error: " + msg;
      } else if (e != null) {
         fullMsg = "Error: " + e.getStackTrace()[0];
      } else {
         fullMsg = "Unknown error (please check CoreLog.txt file for more information)";
      }

      ReportingUtils.showErrorMessage(fullMsg, parent);
   }

   private static String formatAlertMessage(String[] lines) {
      com.google.common.escape.Escaper escaper =
            com.google.common.html.HtmlEscapers.htmlEscaper();
      StringBuilder sb = new StringBuilder();
      sb.append("<html>");
      for (String line : lines) {
         sb.append("<div width='640'>");
         sb.append(escaper.escape(line));
         sb.append("</div>");
      }
      sb.append("</html>");
      return sb.toString();
   }

   private static void showErrorMessage(final String fullMsg,
                                        final Component parent) {
      int maxNrLines = 10;
      String[] lines = fullMsg.split("\n");
      if (lines.length < maxNrLines) {
         final String wrappedMsg = formatAlertMessage(lines);
         GUIUtils.invokeLater(new Runnable() {
            @Override
            public void run() {
               JOptionPane.showMessageDialog(parent, wrappedMsg,
                     "Micro-Manager Error", JOptionPane.ERROR_MESSAGE);
            }
         });
      } else {
         JTextArea area = new JTextArea(fullMsg);
         area.setRows(maxNrLines);
         area.setColumns(50);
         area.setLineWrap(true);
         final JScrollPane pane = new JScrollPane(area);
         GUIUtils.invokeLater(new Runnable() {
            @Override
            public void run() {
               JOptionPane.showMessageDialog(parent, pane,
                     "Micro-Manager Error", JOptionPane.ERROR_MESSAGE);
            }
         });
      }
   }

<<<<<<< HEAD
=======
   public static void showError(Throwable e) {
      showError(e, "", getMainWindow());
   }

   public static void showError(String msg) {
      showError(null, msg, getMainWindow());
   }

   public static void showError(Throwable e, String msg) {
      showError(e, msg, getMainWindow());
   }

   /**
    * Introduced to catch null pointer exception when mmstudio.app does not exit yet
    * Will return null if null pointer exception is thrown.
    * @return MainWindow or null
    */
   public static JFrame getMainWindow() {
      JFrame mainWindow = null;
      try {
         mainWindow = MMStudio.getInstance().app().getMainWindow();
      } catch (NullPointerException npe) {
         // this will happen when MM has not fully initialized yet.
         logError(npe);
      }
      return mainWindow;
   }

   public static void showError(Throwable e, Component parent) {
      showError(e, "", parent);
   }

   public static void showError(String msg, Component parent) {
      showError(null, msg, parent);
   }
>>>>>>> c2545409

   private static String getStackTraceAsString(Throwable aThrowable) {
      String result = "";
      for (StackTraceElement line : aThrowable.getStackTrace()) {
         result += "  at " + line.toString() + "\n";
      }
      Throwable cause = aThrowable.getCause();
      if (cause != null) {
         return result + "Caused by: " + cause.toString() + "\n" + getStackTraceAsString(cause);
      } else {
         return result;
      }
   }

   /**
    * As above, but doesn't require a Throwable; a convenience function for
    * logging when you want to know where you were called from.
    */
   public static String getStackTraceAsString() {
      return getStackTraceAsString(100);
   }

   /**
    * Return the stack trace of the current thread up to the specified limit
    * of entries.
    */
   public static String getStackTraceAsString(int numEntries) {
      String result = "";
      StackTraceElement[] lines = Thread.currentThread().getStackTrace();
      numEntries = Math.min(lines.length, numEntries);
      for (StackTraceElement line : Arrays.copyOfRange(lines, 0, numEntries)) {
         result += "  at " + line.toString() + "\n";
      }
      return result;
   }

   /**
    * Return the caller of the method that called getCaller().
    */
   public static String getCaller() {
      // First is getStackTrace, second is us, third is whoever called us,
      // fourth is whoever called *them*.
      return java.lang.Thread.currentThread().getStackTrace()[3].toString();
   }

   public static void displayNonBlockingMessage(final String message) {
      if (!SwingUtilities.isEventDispatchThread()) {
         SwingUtilities.invokeLater(new Runnable() {
            @Override
            public void run() {
               ReportingUtils.displayNonBlockingMessage(message);
            }
         });
         return;
      }

      if (null != owningFrame_) {
         Calendar c = Calendar.getInstance();
         final JOptionPane optionPane =
               new JOptionPane(c.getTime().toString() + " " + message, JOptionPane.WARNING_MESSAGE,
                     JOptionPane.OK_CANCEL_OPTION);
         /* the false parameter is for not modal */
         final JDialog dialog = new JDialog(owningFrame_, "μManager Warning: ", false);
         optionPane.addPropertyChangeListener(
               new PropertyChangeListener() {

                  @Override
                  public void propertyChange(PropertyChangeEvent e) {
                     String prop = e.getPropertyName();
                     if (dialog.isVisible() && (e.getSource() == optionPane)
                           && (prop.equals(JOptionPane.VALUE_PROPERTY))) {
                        dialog.setVisible(false);
                     }
                  }
               });
         dialog.setContentPane(optionPane);
         /* adapting the frame size to its content */
         dialog.pack();
         dialog.setLocationRelativeTo(owningFrame_);
         dialog.setVisible(true);
      }
   }
}<|MERGE_RESOLUTION|>--- conflicted
+++ resolved
@@ -208,15 +208,15 @@
    }
 
    public static void showError(Throwable e) {
-      showError(e, "", MMStudio.getInstance().app().getMainWindow());
+      showError(e, "", getMainWindow());
    }
 
    public static void showError(String msg) {
-      showError(null, msg, MMStudio.getInstance().app().getMainWindow());
+      showError(null, msg, getMainWindow());
    }
 
    public static void showError(Throwable e, String msg) {
-      showError(e, msg, MMStudio.getInstance().app().getMainWindow());
+      showError(e, msg, getMainWindow());
    }
 
    public static void showError(Throwable e, Component parent) {
@@ -297,20 +297,6 @@
       }
    }
 
-<<<<<<< HEAD
-=======
-   public static void showError(Throwable e) {
-      showError(e, "", getMainWindow());
-   }
-
-   public static void showError(String msg) {
-      showError(null, msg, getMainWindow());
-   }
-
-   public static void showError(Throwable e, String msg) {
-      showError(e, msg, getMainWindow());
-   }
-
    /**
     * Introduced to catch null pointer exception when mmstudio.app does not exit yet
     * Will return null if null pointer exception is thrown.
@@ -326,15 +312,6 @@
       }
       return mainWindow;
    }
-
-   public static void showError(Throwable e, Component parent) {
-      showError(e, "", parent);
-   }
-
-   public static void showError(String msg, Component parent) {
-      showError(null, msg, parent);
-   }
->>>>>>> c2545409
 
    private static String getStackTraceAsString(Throwable aThrowable) {
       String result = "";
