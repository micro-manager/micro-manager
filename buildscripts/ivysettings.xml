--- conflicted
+++ resolved
@@ -17,11 +17,7 @@
 			<resolver ref="central"/>
 			<resolver ref="imagej-net"/>
 			<resolver ref="thirdpartypublic"/>
-<<<<<<< HEAD
-			<resolver ref="thirdpartynonfree"/>
-=======
 			<resolver ref="thirdpartyprivate"/>
->>>>>>> 47ba5838
 		</chain>
 	</resolvers>
 </ivysettings>