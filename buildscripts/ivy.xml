<ivy-module version="2.0" xmlns:e="http://ant.apache.org/ivy/extra">
   <!-- Dependencies for all of Micro-Manager (MMStudio and plugins) -->
   <!-- TODO List dependencies for each project -->
   <info organisation="org.micromanager" module="micromanager"/>

   <configurations
      defaultconfmapping="build->default;test->default;compile->default;optional->default;imagej->default;runtime->default">
      <conf name="build" visibility="private" description="needed for building only"/>
      <conf name="test" visibility="private" description="needed for testing only"/>
      <conf name="compile" description="compile-time dependencies, except for ij.jar"/>
      <conf name="optional" description="optional compile-time dependencies"/>
      <conf name="imagej" description="ij.jar only"/>
      <conf name="runtime" description="runtime-only dependencies"/>
   </configurations>

   <dependencies defaultconf="compile">
      <dependency conf="build->master" org="ant-contrib" name="ant-contrib" rev="1.0b3"/>
      <dependency conf="test" org="junit" name="junit" rev="4.11"/>
      <dependency conf="imagej" org="net.imagej" name="ij" rev="1.53c"/>
      <dependency conf="test" org="org.msgpack" name="msgpack" rev="0.6.12"/>

      <dependency org="com.fifesoft" name="rsyntaxtextarea" rev="3.1.1"/>
      <dependency org="com.google.code.gson" name="gson" rev="2.2.4"/>
      <dependency org="com.google.guava" name="guava" rev="17.0"/>
      <dependency org="com.google.protobuf" name="protobuf-java" rev="2.6.1"/><!-- transitive dep of TSFProto -->
      <dependency org="com.miglayout" name="miglayout-swing" rev="4.2"/>
      <dependency org="net.imglib2" name="imglib2" rev="5.10.0"/>
      <dependency org="ome" name="formats-api" rev="5.1.1"/>
      <dependency org="ome" name="formats-common" rev="5.1.1"/>
      <dependency org="ome" name="ome-xml" rev="5.1.1"/>
      <dependency org="org.apache-extras.beanshell" name="bsh" rev="2.0b6"/>
      <dependency org="org.apache.commons" name="commons-lang3" rev="3.10"/>
      <dependency org="org.apache.commons" name="commons-math" rev="2.2"/>
      <dependency org="org.apache.commons" name="commons-math3" rev="3.6.1"/>
      <dependency org="commons-io" name="commons-io" rev="2.11.0"/>
      <dependency org="org.clojure" name="clojure" rev="1.3.0"/>
      <dependency org="org.clojure" name="core.cache" rev="0.6.2"/>
      <dependency org="org.clojure" name="core.memoize" rev="0.5.2"/>
      <dependency org="org.clojure" name="data.json" rev="0.1.1"/>
      <dependency org="org.jfree" name="jcommon" rev="1.0.24"/>
      <dependency org="org.jfree" name="jfreechart" rev="1.5.0"/>
      <dependency org="org.scijava" name="scijava-common" rev="2.83.3"/>
      <!-- Pycro-manager dependencies -->
      <!-- https://mvnrepository.com/artifact/org.zeromq/jeromq -->
      <dependency org="org.zeromq" name="jeromq" rev="0.5.1"/>
      <dependency org="org.micro-manager.pyjavaz" name="PyJavaZ" rev="1.0.0">
         <exclude org="org.micro-manager.mmcorej" name="MMCoreJ"/>
      </dependency>
<<<<<<< HEAD
      <dependency org="org.micro-manager.acqengj" name="AcqEngJ" rev="0.37.1">
=======
      <dependency org="org.micro-manager.acqengj" name="AcqEngJ" rev="0.36.0">
>>>>>>> 14d00991
         <exclude org="org.micro-manager.mmcorej" name="MMCoreJ"/>
      </dependency>
		<dependency org="org.micro-manager.ndviewer" name="NDViewer" rev="0.10.2">
         <exclude org="org.micro-manager.mmcorej" name="MMCoreJ"/>
      </dependency>
		<dependency org="org.micro-manager.ndtiffstorage" name="NDTiffStorage" rev="2.16.0">
         <exclude org="org.micro-manager.mmcorej" name="MMCoreJ"/>
      </dependency>
		<dependency org="org.micro-manager.pycro-manager" name="PycroManagerJava" rev="0.46.2">
         <exclude org="org.micro-manager.mmcorej" name="MMCoreJ"/>
      </dependency>

      <dependency org="io.scif" name="scifio" rev="0.41.0"/>

      <!-- Delete once "parent" package upgrade to a log4j free version -->
      <dependency org="jitk" name="jitk-tps" rev="3.0.2"/>

      <!-- CLIJ and friends -->
      <dependency org="net.haesleinhuepf" name="clij2_" rev="2.5.3.1">
         <exclude org="net.imagej" name="ij"/>
         <exclude org="com.fifesoft" name="autocomplete"/>
         <exclude org="org.scijava" name="batch-processor"/>
         <exclude org="net.imagej" name="ij1-patcher"/>
         <exclude org="net.imagej" name="imagej-deprecated"/>
         <exclude org="net.imagej" name="imagej-mesh"/>
         <exclude org="net.imagej" name="imagej-ops"/>
         <exclude org="net.imglib2" name="imglib2-algorithm"/>
         <exclude org="net.imglib2" name="imglib2-algorithm-fft"/>
         <exclude org="net.imglib2" name="imglib2-cache"/>
         <exclude org="net.imglib2" name="imglib2-roi"/>
         <exclude org="org.javassist" name="javassist"/>
         <exclude org="org.joml" name="joml"/>
         <exclude org="com.fifesoft" name="languagesupport"/>
         <exclude org="edu.mines" name="mines-jtk"/>
         <exclude org="org.scijava" name="minimaven"/>
         <exclude org="com.github.sbridges" name="object-inspector"/>
         <exclude org="org.ojalgo" name="ojalgo"/>
         <exclude org="org.scijava" name="parsington"/>
         <exclude org="org.ocpsoft.prettytime" name="prettyTime"/>
         <exclude org="org.mozilla" name="rhino"/>
         <exclude org="org.scijava" name="scijava-search"/>
         <exclude org="org.scijava" name="scijava-table"/>
         <exclude org="org.scijava" name="scijava-ui-awt"/>
         <exclude org="org.scijava" name="script-editor"/>
         <exclude org="org.scijava" name="scripting-javascript"/>
         <exclude org="org.scijava" name="swing-checkbox-tree"/>
      </dependency>


      <!-- ClearVolume dependencies -->
      <dependency org="net.clearvolume" name="clearvolume" rev="1.4.3"/>
      <dependency org="net.clearvolume" name="cleargl" rev="2.2.6"/>
<!--      <dependency org="net.clearvolume" name="clearcuda" rev="0.9.4"/>-->
      <dependency org="net.clearcontrol" name="clearcl" rev="0.6.0"/>
      <dependency org="net.clearcontrol" name="coremem" rev="0.4.5"/>

      <!--jogl and gluegen are a pain! They are in central, but named in a way that is hard to re-concile with ivy. -->
      <!--thus, hard coding the artifact definitions solves the problem, and it is used here as a work-around -->
      <dependency org="org.jogamp.jogl" name="jogl-all-main" rev="2.3.2">
         <artifact name="jogl-all-main"/>
         <artifact name="jogl-all-main" e:classifier="sources"/>
         <artifact name="jogl-all-main" e:classifier="javadoc"/>
      </dependency>
      <dependency org="org.jogamp.jogl" name="jogl-all" rev="2.3.2">
         <artifact name="jogl-all"/>
         <artifact name="jogl-all" e:classifier="natives-linux-i586"/>
         <artifact name="jogl-all" e:classifier="natives-linux-amd64"/>
         <artifact name="jogl-all" e:classifier="natives-macosx-universal"/>
         <artifact name="jogl-all" e:classifier="natives-windows-amd64"/>
         <artifact name="jogl-all" e:classifier="natives-windows-i586"/>
      </dependency>
      <dependency org="org.jogamp.gluegen" name="gluegen-rt-main" rev="2.3.2">
         <artifact name="gluegen-rt-main"/>
      </dependency>
      <dependency org="org.jogamp.gluegen" name="gluegen-rt" rev="2.3.2">
         <artifact name="gluegen-rt"/>
         <artifact name="gluegen-rt" e:classifier="natives-linux-i586"/>
         <artifact name="gluegen-rt" e:classifier="natives-linux-amd64"/>
         <artifact name="gluegen-rt" e:classifier="natives-macosx-universal"/>
         <artifact name="gluegen-rt" e:classifier="natives-windows-amd64"/>
         <artifact name="gluegen-rt" e:classifier="natives-windows-i586"/>
      </dependency>

      <dependency org="org.boofcv" name="boofcv-ip" rev="0.36"/>
      <dependency org="org.boofcv" name="boofcv-geo" rev="0.36"/>
      <dependency org="org.georegression" name="georegression" rev="0.22"/>
      <dependency org="org.ddogleg" name="ddogleg" rev="0.18"/>
      <dependency org="org.ejml" name="ejml-core" rev="0.38"/>

      <!-- Not in Maven yet (resolved in 3rdpartypublic/classext) -->
      <dependency org="" name="iconloader" rev="GIT"/>
      <!---      <dependency org="" name="TSFProto" rev="SVN"/>--><!-- dependency on protobuf-java will not be resolved -->

      <!-- Magellan dependencies; not open source; not in Maven -->
      <dependency conf="optional" org="" name="DT1.2" rev=""/>

      <!-- Gamepad plugin dependency; only works on Windows; not in Maven -->
      <dependency conf="optional"  name="jxinput" rev="0.8"/>

      <!-- Run-time-only dependencies -->
      <dependency conf="runtime" org="org.swinglabs" name="swingx" rev="0.9.5"/>

      <!-- Always exclude these -->
      <exclude org="com.googlecode.efficient-java-matrix-library"/>
      <exclude org="log4j"/>
   </dependencies>
</ivy-module><|MERGE_RESOLUTION|>--- conflicted
+++ resolved
@@ -46,11 +46,7 @@
       <dependency org="org.micro-manager.pyjavaz" name="PyJavaZ" rev="1.0.0">
          <exclude org="org.micro-manager.mmcorej" name="MMCoreJ"/>
       </dependency>
-<<<<<<< HEAD
       <dependency org="org.micro-manager.acqengj" name="AcqEngJ" rev="0.37.1">
-=======
-      <dependency org="org.micro-manager.acqengj" name="AcqEngJ" rev="0.36.0">
->>>>>>> 14d00991
          <exclude org="org.micro-manager.mmcorej" name="MMCoreJ"/>
       </dependency>
 		<dependency org="org.micro-manager.ndviewer" name="NDViewer" rev="0.10.2">
